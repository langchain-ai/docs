--- conflicted
+++ resolved
@@ -21,13 +21,10 @@
   <Card title="Setup" icon="robot" href="/labs/swe/setup/intro">
     How to set up Open SWE for development
   </Card>
-<<<<<<< HEAD
   <Card title="FAQ" icon="question" href="/labs/swe/faq">
     Frequently asked questions
-=======
   <Card title="Examples" icon="database" href="/labs/swe/usage/examples">
     Examples of tasks you can try out
->>>>>>> 41851f11
   </Card>
   <Card title="Usage" icon="database" href="/labs/swe/usage/intro">
     Open SWE features, and how to use them
