{
  "$schema": "https://mintlify.com/docs.json",
  "theme": "maple",
  "name": "Docs by LangChain",
  "description": "Documentation for LangChain, LangGraph, LangGraph Platform, LangSmith, and more.",
  "colors": {
    "primary": "#beb4fd",
    "light": "#beb4fd",
    "dark": "#1d3d3c"
  },
  "logo": {
    "light": "/images/brand/langchain-docs-teal.svg",
    "dark": "/images/brand/langchain-docs-lilac.svg",
    "href": "https://docs.langchain.com/langgraph-platform"
  },
  "favicon": {
    "light": "/images/brand/favicon.svg",
    "dark": "/images/brand/favicon-dark-mode.svg"
  },
  "navbar": {
    "links": [
      {
        "label": "Forum",
        "href": "https://forum.langchain.com/"
      }
    ]
  },
  "fonts": {
    "family": "Manrope"
  },
<<<<<<< HEAD
  "styling": {
    "eyebrows": "breadcrumbs"
  },
  "contextual": {
    "options": [
      "copy",
       "view",
        {
          "title": "llms.txt",
          "description": "Open llms.txt for this site",
          "icon": "file",
          "href": "https://docs.langchain.com/llms.txt"
        },
      "chatgpt", 
      "claude"
      ]
  },
=======
  "eyebrows": "breadcrumbs",
  "contextual": {"options": ["copy", "view", "chatgpt", "claude"]},
>>>>>>> 4ab612d5
  "integrations": {
    "gtm": {
        "tagId": "GTM-MBBX68ST"
    }
  },
  "navigation": {
    "dropdowns": [
      {
        "dropdown": "LangGraph Platform",
        "icon": "/images/brand/langgraph-platform-pill.svg",
        "description": "Platform for building and deploying AI agents",
        "tabs": [
          {
            "tab": "Get Started",
            "groups": [
              {
                "group": "Overview",
                "pages": [
                  "langgraph-platform/index",
                  {
                    "group": "Components",
                    "pages": [
                      "langgraph-platform/components",
                      "langgraph-platform/langgraph-server",
                      "langgraph-platform/data-plane",
                      "langgraph-platform/control-plane"
                    ]
                  },
                  "langgraph-platform/application-structure"
                ]
              },
              {
                "group": "Quickstarts",
                "pages": [
                  "langgraph-platform/local-server",
                  "langgraph-platform/deployment-quickstart",
                  "langgraph-platform/quick-start-studio"
                ]
              },
              {
                "group": "Plans and deployment",
                "pages": [
                  "langgraph-platform/plans"
                ]
              }
            ]
          },
          {
            "tab": "Build",
            "groups": [
              {
                "group": "Build an app with the LangGraph basics",
                "pages": [
                  "langgraph-platform/langgraph-basics/why-langgraph",
                  "langgraph-platform/langgraph-basics/1-build-basic-chatbot",
                  "langgraph-platform/langgraph-basics/2-add-tools",
                  "langgraph-platform/langgraph-basics/3-add-memory",
                  "langgraph-platform/langgraph-basics/4-human-in-the-loop",
                  "langgraph-platform/langgraph-basics/5-customize-state",
                  "langgraph-platform/langgraph-basics/6-time-travel"
                ]
              },
              {
                "group": "Data models",
                "pages": [
                  {
                    "group": "Assistants",
                    "pages": [
                      "langgraph-platform/assistants",
                      "langgraph-platform/configuration-cloud",
                      "langgraph-platform/use-threads"
                    ]
                  },
                  {
                    "group": "Runs",
                    "pages": [
                      "langgraph-platform/background-run",
                      "langgraph-platform/same-thread",
                      "langgraph-platform/cron-jobs",
                      "langgraph-platform/stateless-runs",
                      "langgraph-platform/configurable-headers"
                    ]
                  }
                ]
              },
              {
                "group": "Core capabilities",
                "pages": [
                  "langgraph-platform/streaming",
                  "langgraph-platform/add-human-in-the-loop",
                  "langgraph-platform/human-in-the-loop-time-travel",
                  "langgraph-platform/server-mcp",
                  "langgraph-platform/use-webhooks",
                  {
                    "group": "Double-texting",
                    "pages": [
                      "langgraph-platform/double-texting",
                      "langgraph-platform/interrupt-concurrent",
                      "langgraph-platform/rollback-concurrent",
                      "langgraph-platform/reject-concurrent",
                      "langgraph-platform/enqueue-concurrent"
                    ]
                  }
                ]
              },
              { 
                "group": "LangGraph Studio", 
                "pages": [
                  "langgraph-platform/langgraph-studio",
                  "langgraph-platform/invoke-studio",
                  "langgraph-platform/manage-assistants-studio",
                  "langgraph-platform/threads-studio",
                  "langgraph-platform/iterate-graph-studio",
                  "langgraph-platform/run-evals-studio",
                  "langgraph-platform/clone-traces-studio",
                  "langgraph-platform/datasets-studio",
                  "langgraph-platform/troubleshooting-studio"
                ]
              }
            ]
          },
          {
            "tab": "Deploy",
            "groups": [
              {
                "group": "Overview",
                "pages": [
                  "langgraph-platform/deployment-options",
                  "langgraph-platform/cloud",
                  "langgraph-platform/self-hosted-data-plane",
                  "langgraph-platform/self-hosted-control-plane",
                  "langgraph-platform/standalone-container"
                ]
              },
              {
                "group": "Guides for deployment",
                "pages": [
                  "langgraph-platform/deploy-to-cloud",
                  "langgraph-platform/deploy-self-hosted-data-plane",
                  "langgraph-platform/deploy-self-hosted-control-plane",
                  "langgraph-platform/deploy-standalone-container",
                  "langgraph-platform/use-remote-graph"
                ]
              },
              {
                "group": "Configure your application for deployment",
                "pages": [
                  "langgraph-platform/setup-app-requirements-txt",
                  "langgraph-platform/setup-pyproject",
                  "langgraph-platform/setup-javascript",
                  "langgraph-platform/custom-docker",
                  "langgraph-platform/graph-rebuild",
                  "langgraph-platform/langgraph-cli",
                  "langgraph-platform/sdk"
                ]
              }
            ]
          },
          {
            "tab": "Manage",
            "groups": [

              { 
                "group": "Authentication & access control", 
                "pages": [
                  "langgraph-platform/auth",
                  "langgraph-platform/custom-auth",
                  "langgraph-platform/set-up-custom-auth",
                  "langgraph-platform/resource-auth",
                  "langgraph-platform/add-auth-server",
                  "langgraph-platform/openapi-security"                
                ]
              },
              {
                "group": "Scalability & resilience",
                "pages": [
                  "langgraph-platform/scalability-and-resilience"
                ]
              },
              { 
                "group": "Server customization",
                "pages": [
                  "langgraph-platform/custom-lifespan",
                  "langgraph-platform/custom-middleware",
                  "langgraph-platform/custom-routes"
                ] 
              },
              { 
                "group": "Data management", 
                "pages": [
                  "langgraph-platform/data-storage-and-privacy",
                  "langgraph-platform/semantic-search",
                  "langgraph-platform/configure-ttl"
                ] 
              },
              {
                "group": "Tutorials",
                "pages": [
                  "langgraph-platform/autogen-integration",
                  "langgraph-platform/use-stream-react",
                  "langgraph-platform/generative-ui-react"
                ]
              }
            ]
          },
          {
            "tab": "Reference",
            "pages": [
              "langgraph-platform/reference-overview",
              "langgraph-platform/server-api-ref",
              "langgraph-platform/langgraph-server-changelog",
              "langgraph-platform/api-ref-control-plane",
              "langgraph-platform/cli",
              "langgraph-platform/env-var",
              "langgraph-platform/python-sdk",
              "langgraph-platform/js-ts-sdk",
              "langgraph-platform/remote-graph",
              "langgraph-platform/faq"
            ]
          }
        ]
      },
      {
        "dropdown": "LangChain Labs",
        "icon": "/images/brand/langchain-labs-pill.svg",
        "description": "Experimental AI products from LangChain",
        "tabs": [
          {
            "tab": "Overview",
            "pages": ["labs/index"]
          },
          {
            "tab": "Open SWE",
            "pages": [
              {
                "group": "Get Started",
                "pages": [
                  "labs/swe/index"
                ]
              },
              {
                "group": "Examples",
                "pages": [
                  "labs/swe/examples"
                ]
              },
              {
                "group": "Usage",
                "pages": [
                  "labs/swe/usage/intro",
                  "labs/swe/usage/ui",
                  "labs/swe/usage/github"
                ]
              },
              {
                "group": "Development Setup",
                "pages": [
                  "labs/swe/setup/intro",
                  "labs/swe/setup/development",
                  "labs/swe/setup/authentication",
                  "labs/swe/setup/monorepo",
                  "labs/swe/setup/ci"
                ]
              }
            ]
          }
        ]
      }
    ]
  }
}<|MERGE_RESOLUTION|>--- conflicted
+++ resolved
@@ -27,10 +27,6 @@
   },
   "fonts": {
     "family": "Manrope"
-  },
-<<<<<<< HEAD
-  "styling": {
-    "eyebrows": "breadcrumbs"
   },
   "contextual": {
     "options": [
@@ -46,10 +42,6 @@
       "claude"
       ]
   },
-=======
-  "eyebrows": "breadcrumbs",
-  "contextual": {"options": ["copy", "view", "chatgpt", "claude"]},
->>>>>>> 4ab612d5
   "integrations": {
     "gtm": {
         "tagId": "GTM-MBBX68ST"
