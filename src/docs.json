{
  "$schema": "https://mintlify.com/docs.json",
  "theme": "maple",
  "name": "Docs by LangChain",
  "description": "Documentation for LangChain, LangGraph, LangGraph Platform, LangSmith, and more.",
  "colors": {
    "primary": "#beb4fd",
    "light": "#beb4fd",
    "dark": "#1d3d3c"
  },
  "logo": {
    "light": "/images/brand/langchain-docs-teal.svg",
    "dark": "/images/brand/langchain-docs-lilac.svg",
    "href": "https://docs.langchain.com/langgraph-platform"
  },
  "favicon": {
    "light": "/images/brand/favicon.svg",
    "dark": "/images/brand/favicon-dark-mode.svg"
  },
  "fonts": {
    "heading": {
      "family": "Manrope"
    }
  },
  "styling": {
    "eyebrows": "breadcrumbs"
  },
  "contextual": {
    "options": [
      "copy",
       "view",
        {
          "title": "llms.txt",
          "description": "Open llms.txt for this site",
          "icon": "file",
          "href": "https://docs.langchain.com/llms.txt"
        },
      "chatgpt",
      "claude"
    ]
  },
  "integrations": {
    "gtm": {
      "tagId": "GTM-MBBX68ST"
    }
  },
  "head": [
    "<link rel=\"stylesheet\" href=\"/style.css\">"
  ],
  "footer": {
    "links": [
      {
        "header": "Resources",
        "items": [
          {
            "label": "Trust Center",
            "href": "https://trust.langchain.com/"
          },
          {
            "label": "Changelog",
            "href": "https://changelog.langchain.com/"
          },
          {
            "label": "LangChain Academy",
            "href": "https://academy.langchain.com/"
          }
        ]
      },
      {
        "header": "Company",
        "items": [
          {
            "label": "About",
            "href": "https://langchain.com/about"
          },
          {
            "label": "Careers",
            "href": "https://langchain.com/careers"
          },
          {
            "label": "Blog",
            "href": "https://blog.langchain.com/"
          }
        ]
      }
    ],
    "socials": {
      "github": "https://github.com/langchain-ai",
      "x": "https://x.com/LangChainAI",
      "linkedin": "https://www.linkedin.com/company/langchain/",
      "youtube": "https://www.youtube.com/@LangChain"
    }
  },
    "scripts": [
    "/hide-version-picker.js"
  ],
  "styles": [
    "/hide-version-picker.css"
  ],
  "navigation": {
    "global":  {
    "anchors": [
      {
         "anchor": "Forum",
         "icon": "comments",
         "href": "https://forum.langchain.com/"
      }
    ]
  },
  "versions": [
      {
        "version": "Python",
        "dropdowns": [
          {
            "dropdown": "LangGraph",
            "icon": "/images/brand/langgraph-pill.svg",
            "description": "Framework for building reliable agents and workflows",
            "tabs": [
              {
<<<<<<< HEAD
                "tab": "Get started",
                "groups": [
                  {
                    "group": "Get started",
                    "pages": [
                      "oss/python/overview",
                      "oss/python/quickstart",
                      "oss/python/run-an-agent",
                      "oss/python/template-applications"
                    ]
                  },
                  {
                    "group": "General concepts",
                    "pages": [
                      "oss/python/workflows-and-agents",
                      "oss/python/prebuilt-vs-low-level",
                      {
                        "group": "Common agent architectures",
                        "pages": [
                          "oss/python/agentic-architectures",
                          "oss/python/agentic-rag",
                          "oss/python/agent-supervisor",
                          "oss/python/sql-agent"
                        ]
                      }
                    ]
                  },
                  {
                    "group": "Additional resources",
                    "pages": [
                      "oss/python/case-studies",
                      "oss/python/faq",
                      "oss/python/langgraph-academy"
                    ]
                  }
                ]
              },
              {
                "tab": "Build agents",
                "groups": [
                  {
                    "group": "Basic configuration",
                    "pages": [
                      "oss/python/prebuilts"
                    ]
                  },
                  {
                    "group": "Low-level configuration",
                    "pages": [
                      "oss/python/why-langgraph",
                      "oss/python/1-build-basic-chatbot",
                      "oss/python/2-add-tools",
                      "oss/python/3-add-memory",
                      "oss/python/4-human-in-the-loop",
                      "oss/python/5-customize-state",
                      "oss/python/6-time-travel"
                    ]
                  },
                  {
                    "group": "Components",
                    "pages": [
                      "oss/python/models",
                      {
                        "group": "Tools",
                        "pages": [
                          "oss/python/tools",
                          "oss/python/call-tools"
                        ]
                      },
                      {
                        "group": "MCP",
                        "pages": [
                          "oss/python/mcp",
                          "oss/python/use-mcp"
                        ]
                      },
                      {
                        "group": "Multi-agent",
                        "pages": [
                          "oss/python/multi-agent",
                          "oss/python/multi-agent-prebuilts",
                          "oss/python/multi-agent-custom"
                        ]
                      }
                    ]
                  }
=======
                "group": "Get started",
                "pages": [
                  "oss/overview",
                  "oss/quickstart",
                  "oss/run-an-agent",
                  "oss/prebuilt-vs-low-level"
                ]
              },
              {
                "group": "Common architectures",
                "pages": [
                  "oss/agentic-architectures",
                  "oss/agentic-rag",
                  "oss/agent-supervisor",
                  "oss/sql-agent"
                ]
              },
              {
                "group": "Additional resources",
                "pages": [
                  "oss/case-studies",
                  "oss/template-applications"
                ]
              }
            ]
          },
          {
            "tab": "Build agents",
            "groups": [
              {
                "group": "Basic configuration",
                "pages": [
                  "oss/prebuilts"
>>>>>>> 14971526
                ]
              },
              {
                "tab": "Agent runtime",
                "groups": [
                  {
                    "group": "Capabilities",
                    "pages": [
                      "oss/python/persistence",
                      "oss/python/durable-execution",
                      {
                        "group": "Streaming",
                        "pages": [
                          "oss/python/streaming",
                          "oss/python/use-streaming"
                        ]
                      },
                      {
                        "group": "Human-in-the-loop",
                        "pages": [
                          "oss/python/human-in-the-loop",
                          "oss/python/add-human-in-the-loop"
                        ]
                      },
                      {
                        "group": "Time travel",
                        "pages": [
                          "oss/python/time-travel",
                          "oss/python/use-time-travel"
                        ]
                      },
                      {
                        "group": "Memory and context",
                        "pages": [
                          "oss/python/memory",
                          "oss/python/context",
                          "oss/python/add-memory"
                        ]
                      },
                      {
                        "group": "Subgraphs",
                        "pages": [
                          "oss/python/subgraphs",
                          "oss/python/use-subgraphs"
                        ]
                      }
                    ]
                  },
                  {
                    "group": "Run and debug",
                    "pages": [
                      "oss/python/local-server",
                      "oss/python/ui",
                      "oss/python/trace-agent",
                      "oss/python/evals"
                    ]
                  },
                  {
                    "group": "LangGraph APIs",
                    "pages": [
                      {
                        "group": "Graph API",
                        "pages": [
                          "oss/python/graph-api",
                          "oss/python/use-graph-api"
                        ]
                      },
                      {
                        "group": "Functional API",
                        "pages": [
                          "oss/python/functional-api",
                          "oss/python/use-functional-api"
                        ]
                      },
                      "oss/python/pregel"
                    ]
                  }
                ]
              },
              {
                "tab": "Reference",
                "groups": [
                  {
                    "group": "LangGraph reference",
                    "pages": [
                      "oss/python/reference/overview",
                      "oss/python/reference/graphs",
                      "oss/python/reference/functional-api",
                      "oss/python/reference/pregel",
                      "oss/python/reference/checkpointers",
                      "oss/python/reference/storage",
                      "oss/python/reference/caching",
                      "oss/python/reference/types",
                      "oss/python/reference/runtime",
                      "oss/python/reference/config",
                      "oss/python/reference/errors",
                      "oss/python/reference/constants",
                      "oss/python/reference/channels"
                    ]
                  },
                  {
                    "group": "Prebuilt reference",
                    "pages": [
                      "oss/python/reference/agents",
                      "oss/python/reference/supervisor",
                      "oss/python/reference/swarm",
                      "oss/python/reference/mcp"
                    ]
                  },
                  {
                    "group": "Error troubleshooting",
                    "pages": [
                      "oss/python/common-errors",
                      "oss/python/GRAPH_RECURSION_LIMIT",
                      "oss/python/INVALID_CHAT_HISTORY",
                      "oss/python/INVALID_CONCURRENT_GRAPH_UPDATE",
                      "oss/python/INVALID_GRAPH_NODE_RETURN_VALUE",
                      "oss/python/MULTIPLE_SUBGRAPHS"
                    ]
                  }
                ]
              }
            ]
          },
          {
            "dropdown": "LangGraph Platform",
            "icon": "/images/brand/langgraph-platform-pill.svg",
            "description": "Platform for building and deploying AI agents",
            "tabs": [
              {
                "tab": "Get started",
                "groups": [
                  {
                    "group": "Overview",
                    "pages": [
                      "langgraph-platform/index",
                      {
                        "group": "Components",
                        "pages": [
                          "langgraph-platform/components",
                          "langgraph-platform/langgraph-server",
                          "langgraph-platform/data-plane",
                          "langgraph-platform/control-plane"
                        ]
                      },
                      "langgraph-platform/application-structure"
                    ]
                  },
                  {
                    "group": "Quickstarts",
                    "pages": [
                      "langgraph-platform/local-server",
                      "langgraph-platform/deployment-quickstart",
                      "langgraph-platform/quick-start-studio"
                    ]
                  },
                  {
                    "group": "Plans and deployment",
                    "pages": [
                      "langgraph-platform/plans"
                    ]
                  }
                ]
              },
              {
                "tab": "Build",
                "groups": [
                  {
                    "group": "Build an app with the LangGraph basics",
                    "pages": [
                      "langgraph-platform/langgraph-basics/why-langgraph",
                      "langgraph-platform/langgraph-basics/1-build-basic-chatbot",
                      "langgraph-platform/langgraph-basics/2-add-tools",
                      "langgraph-platform/langgraph-basics/3-add-memory",
                      "langgraph-platform/langgraph-basics/4-human-in-the-loop",
                      "langgraph-platform/langgraph-basics/5-customize-state",
                      "langgraph-platform/langgraph-basics/6-time-travel"
                    ]
                  },
                  {
                    "group": "Data models",
                    "pages": [
                      {
                        "group": "Assistants",
                        "pages": [
                          "langgraph-platform/assistants",
                          "langgraph-platform/configuration-cloud",
                          "langgraph-platform/use-threads"
                        ]
                      },
                      {
                        "group": "Runs",
                        "pages": [
                          "langgraph-platform/background-run",
                          "langgraph-platform/same-thread",
                          "langgraph-platform/cron-jobs",
                          "langgraph-platform/stateless-runs",
                          "langgraph-platform/configurable-headers"
                        ]
                      }
                    ]
                  },
                  {
                    "group": "Core capabilities",
                    "pages": [
                      "langgraph-platform/streaming",
                      "langgraph-platform/add-human-in-the-loop",
                      "langgraph-platform/human-in-the-loop-time-travel",
                      "langgraph-platform/server-mcp",
                      "langgraph-platform/use-webhooks",
                      {
                        "group": "Double-texting",
                        "pages": [
                          "langgraph-platform/double-texting",
                          "langgraph-platform/interrupt-concurrent",
                          "langgraph-platform/rollback-concurrent",
                          "langgraph-platform/reject-concurrent",
                          "langgraph-platform/enqueue-concurrent"
                        ]
                      }
                    ]
                  },
                  {
                    "group": "LangGraph Studio",
                    "pages": [
                      "langgraph-platform/langgraph-studio",
                      "langgraph-platform/invoke-studio",
                      "langgraph-platform/manage-assistants-studio",
                      "langgraph-platform/threads-studio",
                      "langgraph-platform/iterate-graph-studio",
                      "langgraph-platform/run-evals-studio",
                      "langgraph-platform/clone-traces-studio",
                      "langgraph-platform/datasets-studio",
                      "langgraph-platform/troubleshooting-studio"
                    ]
                  }
                ]
              },
              {
                "tab": "Deploy",
                "groups": [
                  {
                    "group": "Overview",
                    "pages": [
                      "langgraph-platform/deployment-options",
                      "langgraph-platform/cloud",
                      "langgraph-platform/hybrid",
                      "langgraph-platform/self-hosted"
                    ]
                  },
                  {
                    "group": "Guides for deployment",
                    "pages": [
                      "langgraph-platform/deploy-to-cloud",
                      "langgraph-platform/deploy-hybrid",
                      "langgraph-platform/deploy-self-hosted-full-platform",
                      "langgraph-platform/deploy-data-plane-only",
                      "langgraph-platform/use-remote-graph"
                    ]
                  },
                  {
                    "group": "Configure your application for deployment",
                    "pages": [
                      "langgraph-platform/setup-app-requirements-txt",
                      "langgraph-platform/setup-pyproject",
                      "langgraph-platform/setup-javascript",
                      "langgraph-platform/custom-docker",
                      "langgraph-platform/graph-rebuild",
                      "langgraph-platform/langgraph-cli",
                      "langgraph-platform/sdk",
                      "langgraph-platform/egress-metrics-metadata"
                    ]
                  }
                ]
              },
              {
                "tab": "Manage",
                "groups": [
                  {
                    "group": "Authentication & access control",
                    "pages": [
                      "langgraph-platform/auth",
                      "langgraph-platform/custom-auth",
                      "langgraph-platform/set-up-custom-auth",
                      "langgraph-platform/resource-auth",
                      "langgraph-platform/add-auth-server",
                      "langgraph-platform/openapi-security"
                    ]
                  },
                  {
                    "group": "Scalability & resilience",
                    "pages": [
                      "langgraph-platform/scalability-and-resilience"
                    ]
                  },
                  {
                    "group": "Server customization",
                    "pages": [
                      "langgraph-platform/custom-lifespan",
                      "langgraph-platform/custom-middleware",
                      "langgraph-platform/custom-routes"
                    ]
                  },
                  {
                    "group": "Data management",
                    "pages": [
                      "langgraph-platform/data-storage-and-privacy",
                      "langgraph-platform/semantic-search",
                      "langgraph-platform/configure-ttl"
                    ]
                  },
                  {
                    "group": "Tutorials",
                    "pages": [
                      "langgraph-platform/autogen-integration",
                      "langgraph-platform/use-stream-react",
                      "langgraph-platform/generative-ui-react"
                    ]
                  }
                ]
              },
              {
                "tab": "Reference",
                "pages": [
                  "langgraph-platform/reference-overview",
                  "langgraph-platform/server-api-ref",
                  "langgraph-platform/langgraph-server-changelog",
                  "langgraph-platform/api-ref-control-plane",
                  "langgraph-platform/cli",
                  "langgraph-platform/env-var",
                  "langgraph-platform/python-sdk",
                  "langgraph-platform/js-ts-sdk",
                  "langgraph-platform/remote-graph",
                  "langgraph-platform/faq"
                ]
              }
            ]
          },
          {
            "dropdown": "LangChain Labs",
            "icon": "/images/brand/langchain-labs-pill.svg",
            "description": "Experimental AI products from LangChain",
            "tabs": [
              {
                "tab": "Overview",
                "pages": [
                  "labs/index"
                ]
              },
              {
                "tab": "Open SWE",
                "pages": [
                  {
                    "group": "Get Started",
                    "pages": [
                      "labs/swe/index"
                    ]
                  },
                  {
                    "group": "Usage",
                    "pages": [
                      "labs/swe/usage/intro",
                      "labs/swe/usage/ui",
                      "labs/swe/usage/github",
                      "labs/swe/usage/best-practices",
                      "labs/swe/usage/custom-rules",
                      "labs/swe/usage/examples"
                    ]
                  },
                  {
                    "group": "Development Setup",
                    "pages": [
                      "labs/swe/setup/intro",
                      "labs/swe/setup/development",
                      "labs/swe/setup/authentication",
                      "labs/swe/setup/monorepo",
                      "labs/swe/setup/ci"
                    ]
                  },
                  {
                    "group": "FAQ",
                    "pages": [
                      "labs/swe/faq"
                    ]
                  }
                ]
              }
            ]
          }
        ]
      },
      {
        "version": "JavaScript",
        "dropdowns": [
          {
            "dropdown": "LangGraph",
            "icon": "/images/brand/langgraph-pill.svg",
            "description": "Framework for building reliable agents and workflows",
            "tabs": [
              {
                "tab": "Get started",
                "groups": [
                  {
                    "group": "Get started",
                    "pages": [
                      "oss/javascript/overview",
                      "oss/javascript/quickstart",
                      "oss/javascript/run-an-agent",
                      "oss/javascript/template-applications"
                    ]
                  },
                  {
                    "group": "General concepts",
                    "pages": [
                      "oss/javascript/workflows-and-agents",
                      "oss/javascript/prebuilt-vs-low-level",
                      {
                        "group": "Common agent architectures",
                        "pages": [
                          "oss/javascript/agentic-architectures",
                          "oss/javascript/agentic-rag",
                          "oss/javascript/agent-supervisor",
                          "oss/javascript/sql-agent"
                        ]
                      }
                    ]
                  },
                  {
                    "group": "Additional resources",
                    "pages": [
                      "oss/javascript/case-studies",
                      "oss/javascript/faq",
                      "oss/javascript/langgraph-academy"
                    ]
                  }
                ]
              },
              {
                "tab": "Build agents",
                "groups": [
                  {
                    "group": "Basic configuration",
                    "pages": [
                      "oss/javascript/prebuilts"
                    ]
                  },
                  {
                    "group": "Low-level configuration",
                    "pages": [
                      "oss/javascript/why-langgraph",
                      "oss/javascript/1-build-basic-chatbot",
                      "oss/javascript/2-add-tools",
                      "oss/javascript/3-add-memory",
                      "oss/javascript/4-human-in-the-loop",
                      "oss/javascript/5-customize-state",
                      "oss/javascript/6-time-travel"
                    ]
                  },
                  {
                    "group": "Components",
                    "pages": [
                      "oss/javascript/models",
                      {
                        "group": "Tools",
                        "pages": [
                          "oss/javascript/tools",
                          "oss/javascript/call-tools"
                        ]
                      },
                      {
                        "group": "MCP",
                        "pages": [
                          "oss/javascript/mcp",
                          "oss/javascript/use-mcp"
                        ]
                      },
                      {
                        "group": "Multi-agent",
                        "pages": [
                          "oss/javascript/multi-agent",
                          "oss/javascript/multi-agent-prebuilts",
                          "oss/javascript/multi-agent-custom"
                        ]
                      }
                    ]
                  }
                ]
              },
              {
                "tab": "Agent runtime",
                "groups": [
                  {
                    "group": "Capabilities",
                    "pages": [
                      "oss/javascript/persistence",
                      "oss/javascript/durable-execution",
                      {
                        "group": "Streaming",
                        "pages": [
                          "oss/javascript/streaming",
                          "oss/javascript/use-streaming"
                        ]
                      },
                      {
                        "group": "Human-in-the-loop",
                        "pages": [
                          "oss/javascript/human-in-the-loop",
                          "oss/javascript/add-human-in-the-loop"
                        ]
                      },
                      {
                        "group": "Time travel",
                        "pages": [
                          "oss/javascript/time-travel",
                          "oss/javascript/use-time-travel"
                        ]
                      },
                      {
                        "group": "Memory and context",
                        "pages": [
                          "oss/javascript/memory",
                          "oss/javascript/context",
                          "oss/javascript/add-memory"
                        ]
                      },
                      {
                        "group": "Subgraphs",
                        "pages": [
                          "oss/javascript/subgraphs",
                          "oss/javascript/use-subgraphs"
                        ]
                      }
                    ]
                  },
                  {
                    "group": "Run and debug",
                    "pages": [
                      "oss/javascript/local-server",
                      "oss/javascript/ui",
                      "oss/javascript/trace-agent",
                      "oss/javascript/evals"
                    ]
                  },
                  {
                    "group": "LangGraph APIs",
                    "pages": [
                      {
                        "group": "Graph API",
                        "pages": [
                          "oss/javascript/graph-api",
                          "oss/javascript/use-graph-api"
                        ]
                      },
                      {
                        "group": "Functional API",
                        "pages": [
                          "oss/javascript/functional-api",
                          "oss/javascript/use-functional-api"
                        ]
                      },
                      "oss/javascript/pregel"
                    ]
                  }
                ]
              },
              {
                "tab": "Reference",
                "groups": [
                  {
                    "group": "LangGraph reference",
                    "pages": [
                      "oss/javascript/reference/overview",
                      "oss/javascript/reference/graphs",
                      "oss/javascript/reference/functional-api",
                      "oss/javascript/reference/pregel",
                      "oss/javascript/reference/checkpointers",
                      "oss/javascript/reference/storage",
                      "oss/javascript/reference/caching",
                      "oss/javascript/reference/types",
                      "oss/javascript/reference/runtime",
                      "oss/javascript/reference/config",
                      "oss/javascript/reference/errors",
                      "oss/javascript/reference/constants",
                      "oss/javascript/reference/channels"
                    ]
                  },
                  {
                    "group": "Prebuilt reference",
                    "pages": [
                      "oss/javascript/reference/agents",
                      "oss/javascript/reference/supervisor",
                      "oss/javascript/reference/swarm",
                      "oss/javascript/reference/mcp"
                    ]
                  },
                  {
                    "group": "Error troubleshooting",
                    "pages": [
                      "oss/javascript/common-errors",
                      "oss/javascript/GRAPH_RECURSION_LIMIT",
                      "oss/javascript/INVALID_CHAT_HISTORY",
                      "oss/javascript/INVALID_CONCURRENT_GRAPH_UPDATE",
                      "oss/javascript/INVALID_GRAPH_NODE_RETURN_VALUE",
                      "oss/javascript/MULTIPLE_SUBGRAPHS"
                    ]
                  }
                ]
              }
            ]
          },
          {
            "dropdown": "LangGraph Platform",
            "icon": "/images/brand/langgraph-platform-pill.svg",
            "description": "Platform for building and deploying AI agents",
            "tabs": [
              {
                "tab": "Get started",
                "groups": [
                  {
                    "group": "Overview",
                    "pages": [
                      "langgraph-platform/index",
                      {
                        "group": "Components",
                        "pages": [
                          "langgraph-platform/components",
                          "langgraph-platform/langgraph-server",
                          "langgraph-platform/data-plane",
                          "langgraph-platform/control-plane"
                        ]
                      },
                      "langgraph-platform/application-structure"
                    ]
                  },
                  {
                    "group": "Quickstarts",
                    "pages": [
                      "langgraph-platform/local-server",
                      "langgraph-platform/deployment-quickstart",
                      "langgraph-platform/quick-start-studio"
                    ]
                  },
                  {
                    "group": "Plans and deployment",
                    "pages": [
                      "langgraph-platform/plans"
                    ]
                  }
                ]
              },
              {
                "tab": "Build",
                "groups": [
                  {
                    "group": "Build an app with the LangGraph basics",
                    "pages": [
                      "langgraph-platform/langgraph-basics/why-langgraph",
                      "langgraph-platform/langgraph-basics/1-build-basic-chatbot",
                      "langgraph-platform/langgraph-basics/2-add-tools",
                      "langgraph-platform/langgraph-basics/3-add-memory",
                      "langgraph-platform/langgraph-basics/4-human-in-the-loop",
                      "langgraph-platform/langgraph-basics/5-customize-state",
                      "langgraph-platform/langgraph-basics/6-time-travel"
                    ]
                  },
                  {
                    "group": "Data models",
                    "pages": [
                      {
                        "group": "Assistants",
                        "pages": [
                          "langgraph-platform/assistants",
                          "langgraph-platform/configuration-cloud",
                          "langgraph-platform/use-threads"
                        ]
                      },
                      {
                        "group": "Runs",
                        "pages": [
                          "langgraph-platform/background-run",
                          "langgraph-platform/same-thread",
                          "langgraph-platform/cron-jobs",
                          "langgraph-platform/stateless-runs",
                          "langgraph-platform/configurable-headers"
                        ]
                      }
                    ]
                  },
                  {
                    "group": "Core capabilities",
                    "pages": [
                      "langgraph-platform/streaming",
                      "langgraph-platform/add-human-in-the-loop",
                      "langgraph-platform/human-in-the-loop-time-travel",
                      "langgraph-platform/server-mcp",
                      "langgraph-platform/use-webhooks",
                      {
                        "group": "Double-texting",
                        "pages": [
                          "langgraph-platform/double-texting",
                          "langgraph-platform/interrupt-concurrent",
                          "langgraph-platform/rollback-concurrent",
                          "langgraph-platform/reject-concurrent",
                          "langgraph-platform/enqueue-concurrent"
                        ]
                      }
                    ]
                  },
                  {
                    "group": "LangGraph Studio",
                    "pages": [
                      "langgraph-platform/langgraph-studio",
                      "langgraph-platform/invoke-studio",
                      "langgraph-platform/manage-assistants-studio",
                      "langgraph-platform/threads-studio",
                      "langgraph-platform/iterate-graph-studio",
                      "langgraph-platform/run-evals-studio",
                      "langgraph-platform/clone-traces-studio",
                      "langgraph-platform/datasets-studio",
                      "langgraph-platform/troubleshooting-studio"
                    ]
                  }
                ]
              },
              {
                "tab": "Deploy",
                "groups": [
                  {
                    "group": "Overview",
                    "pages": [
                      "langgraph-platform/deployment-options",
                      "langgraph-platform/cloud",
                      "langgraph-platform/hybrid",
                      "langgraph-platform/self-hosted"
                    ]
                  },
                  {
                    "group": "Guides for deployment",
                    "pages": [
                      "langgraph-platform/deploy-to-cloud",
                      "langgraph-platform/deploy-hybrid",
                      "langgraph-platform/deploy-self-hosted-full-platform",
                      "langgraph-platform/deploy-data-plane-only",
                      "langgraph-platform/use-remote-graph"
                    ]
                  },
                  {
                    "group": "Configure your application for deployment",
                    "pages": [
                      "langgraph-platform/setup-app-requirements-txt",
                      "langgraph-platform/setup-pyproject",
                      "langgraph-platform/setup-javascript",
                      "langgraph-platform/custom-docker",
                      "langgraph-platform/graph-rebuild",
                      "langgraph-platform/langgraph-cli",
                      "langgraph-platform/sdk",
                      "langgraph-platform/egress-metrics-metadata"
                    ]
                  }
                ]
              },
              {
                "tab": "Manage",
                "groups": [
                  {
                    "group": "Authentication & access control",
                    "pages": [
                      "langgraph-platform/auth",
                      "langgraph-platform/custom-auth",
                      "langgraph-platform/set-up-custom-auth",
                      "langgraph-platform/resource-auth",
                      "langgraph-platform/add-auth-server",
                      "langgraph-platform/openapi-security"
                    ]
                  },
                  {
                    "group": "Scalability & resilience",
                    "pages": [
                      "langgraph-platform/scalability-and-resilience"
                    ]
                  },
                  {
                    "group": "Server customization",
                    "pages": [
                      "langgraph-platform/custom-lifespan",
                      "langgraph-platform/custom-middleware",
                      "langgraph-platform/custom-routes"
                    ]
                  },
                  {
                    "group": "Data management",
                    "pages": [
                      "langgraph-platform/data-storage-and-privacy",
                      "langgraph-platform/semantic-search",
                      "langgraph-platform/configure-ttl"
                    ]
                  },
                  {
                    "group": "Tutorials",
                    "pages": [
                      "langgraph-platform/autogen-integration",
                      "langgraph-platform/use-stream-react",
                      "langgraph-platform/generative-ui-react"
                    ]
                  }
                ]
              },
              {
                "group": "Server customization",
                "pages": [
                  "langgraph-platform/custom-lifespan",
                  "langgraph-platform/custom-middleware",
                  "langgraph-platform/custom-routes"
                ]
              },
              {
                "group": "Data management",
                "pages": [
                  "langgraph-platform/data-storage-and-privacy",
                  "langgraph-platform/semantic-search",
                  "langgraph-platform/configure-ttl"
                ]
              },
              {
                "tab": "Reference",
                "pages": [
                  "langgraph-platform/reference-overview",
                  "langgraph-platform/server-api-ref",
                  "langgraph-platform/langgraph-server-changelog",
                  "langgraph-platform/api-ref-control-plane",
                  "langgraph-platform/cli",
                  "langgraph-platform/env-var",
                  "langgraph-platform/python-sdk",
                  "langgraph-platform/js-ts-sdk",
                  "langgraph-platform/remote-graph",
                  "langgraph-platform/faq"
                ]
              }
            ]
          },
          {
            "dropdown": "LangChain Labs",
            "icon": "/images/brand/langchain-labs-pill.svg",
            "description": "Experimental AI products from LangChain",
            "tabs": [
              {
                "tab": "Overview",
                "pages": [
                  "labs/index"
                ]
              },
              {
                "tab": "Open SWE",
                "pages": [
                  {
                    "group": "Get Started",
                    "pages": [
                      "labs/swe/index"
                    ]
                  },
                  {
                    "group": "Usage",
                    "pages": [
                      "labs/swe/usage/intro",
                      "labs/swe/usage/ui",
                      "labs/swe/usage/github",
                      "labs/swe/usage/best-practices",
                      "labs/swe/usage/custom-rules",
                      "labs/swe/usage/examples"
                    ]
                  },
                  {
                    "group": "Development Setup",
                    "pages": [
                      "labs/swe/setup/intro",
                      "labs/swe/setup/development",
                      "labs/swe/setup/authentication",
                      "labs/swe/setup/monorepo",
                      "labs/swe/setup/ci"
                    ]
                  },
                  {
                    "group": "FAQ",
                    "pages": [
                      "labs/swe/faq"
                    ]
                  }
                ]
              }
            ]
          }
        ]
      }
    ]
  }
}<|MERGE_RESOLUTION|>--- conflicted
+++ resolved
@@ -117,116 +117,28 @@
             "description": "Framework for building reliable agents and workflows",
             "tabs": [
               {
-<<<<<<< HEAD
-                "tab": "Get started",
-                "groups": [
-                  {
-                    "group": "Get started",
-                    "pages": [
-                      "oss/python/overview",
-                      "oss/python/quickstart",
-                      "oss/python/run-an-agent",
-                      "oss/python/template-applications"
-                    ]
-                  },
-                  {
-                    "group": "General concepts",
-                    "pages": [
-                      "oss/python/workflows-and-agents",
-                      "oss/python/prebuilt-vs-low-level",
-                      {
-                        "group": "Common agent architectures",
-                        "pages": [
-                          "oss/python/agentic-architectures",
-                          "oss/python/agentic-rag",
-                          "oss/python/agent-supervisor",
-                          "oss/python/sql-agent"
-                        ]
-                      }
-                    ]
-                  },
-                  {
-                    "group": "Additional resources",
-                    "pages": [
-                      "oss/python/case-studies",
-                      "oss/python/faq",
-                      "oss/python/langgraph-academy"
-                    ]
-                  }
-                ]
-              },
-              {
-                "tab": "Build agents",
-                "groups": [
-                  {
-                    "group": "Basic configuration",
-                    "pages": [
-                      "oss/python/prebuilts"
-                    ]
-                  },
-                  {
-                    "group": "Low-level configuration",
-                    "pages": [
-                      "oss/python/why-langgraph",
-                      "oss/python/1-build-basic-chatbot",
-                      "oss/python/2-add-tools",
-                      "oss/python/3-add-memory",
-                      "oss/python/4-human-in-the-loop",
-                      "oss/python/5-customize-state",
-                      "oss/python/6-time-travel"
-                    ]
-                  },
-                  {
-                    "group": "Components",
-                    "pages": [
-                      "oss/python/models",
-                      {
-                        "group": "Tools",
-                        "pages": [
-                          "oss/python/tools",
-                          "oss/python/call-tools"
-                        ]
-                      },
-                      {
-                        "group": "MCP",
-                        "pages": [
-                          "oss/python/mcp",
-                          "oss/python/use-mcp"
-                        ]
-                      },
-                      {
-                        "group": "Multi-agent",
-                        "pages": [
-                          "oss/python/multi-agent",
-                          "oss/python/multi-agent-prebuilts",
-                          "oss/python/multi-agent-custom"
-                        ]
-                      }
-                    ]
-                  }
-=======
                 "group": "Get started",
                 "pages": [
-                  "oss/overview",
-                  "oss/quickstart",
-                  "oss/run-an-agent",
-                  "oss/prebuilt-vs-low-level"
+                  "oss/python/overview",
+                  "oss/python/quickstart",
+                  "oss/python/run-an-agent",
+                  "oss/python/prebuilt-vs-low-level"
                 ]
               },
               {
                 "group": "Common architectures",
                 "pages": [
-                  "oss/agentic-architectures",
-                  "oss/agentic-rag",
-                  "oss/agent-supervisor",
-                  "oss/sql-agent"
+                  "oss/python/agentic-architectures",
+                  "oss/python/agentic-rag",
+                  "oss/python/agent-supervisor",
+                  "oss/python/sql-agent"
                 ]
               },
               {
                 "group": "Additional resources",
                 "pages": [
-                  "oss/case-studies",
-                  "oss/template-applications"
+                  "oss/python/case-studies",
+                  "oss/python/template-applications"
                 ]
               }
             ]
@@ -237,8 +149,7 @@
               {
                 "group": "Basic configuration",
                 "pages": [
-                  "oss/prebuilts"
->>>>>>> 14971526
+                  "oss/python/prebuilts"
                 ]
               },
               {
