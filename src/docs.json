{
  "$schema": "https://mintlify.com/docs.json",
  "theme": "maple",
  "name": "Docs by LangChain",
  "description": "Documentation for LangChain, LangGraph, LangGraph Platform, LangSmith, and more.",
  "colors": {
    "primary": "#beb4fd",
    "light": "#beb4fd",
    "dark": "#1d3d3c"
  },
  "logo": {
    "light": "/images/brand/langchain-docs-teal.svg",
    "dark": "/images/brand/langchain-docs-lilac.svg",
    "href": "https://docs.langchain.com/langgraph-platform"
  },
  "favicon": {
    "light": "/images/brand/favicon.svg",
    "dark": "/images/brand/favicon-dark-mode.svg"
  },
  "fonts": {
    "heading": {
      "family": "Manrope"
    }
  },
  "styling": {
    "eyebrows": "breadcrumbs"
  },
  "contextual": {
    "options": [
      "copy",
      "view",
      {
        "title": "llms.txt",
        "description": "Open llms.txt for this site",
        "icon": "file",
        "href": "https://docs.langchain.com/llms.txt"
      },
      "chatgpt",
      "claude"
    ]
  },
  "integrations": {
    "gtm": {
      "tagId": "GTM-MBBX68ST"
    }
  },
  "head": [
    "<link rel=\"stylesheet\" href=\"/style.css\">"
  ],
  "footer": {
    "links": [
      {
        "header": "Resources",
        "items": [
          {
            "label": "Trust Center",
            "href": "https://trust.langchain.com/"
          },
          {
            "label": "Changelog",
            "href": "https://changelog.langchain.com/"
          },
          {
            "label": "LangChain Academy",
            "href": "https://academy.langchain.com/"
          }
        ]
      },
      {
        "header": "Company",
        "items": [
          {
            "label": "About",
            "href": "https://langchain.com/about"
          },
          {
            "label": "Careers",
            "href": "https://langchain.com/careers"
          },
          {
            "label": "Blog",
            "href": "https://blog.langchain.com/"
          }
        ]
      }
    ],
    "socials": {
      "github": "https://github.com/langchain-ai",
      "x": "https://x.com/LangChainAI",
      "linkedin": "https://www.linkedin.com/company/langchain/",
      "youtube": "https://www.youtube.com/@LangChain"
    }
  },
    "scripts": [
    "/hide-version-picker.js"
  ],
  "styles": [
    "/hide-version-picker.css"
  ],
  "navigation": {
<<<<<<< HEAD
    "global": {
      "anchors": [
        {
          "anchor": "Forum",
          "icon": "comments",
          "href": "https://forum.langchain.com/"
        }
      ]
    },
    "versions": [
=======
    "global":  {
    "anchors": [
      {
         "anchor": "Forum",
         "icon": "comments",
         "href": "https://forum.langchain.com/"
      }
    ]
  },
  "versions": [
>>>>>>> c154414f
      {
        "version": "Python",
        "dropdowns": [
          {
            "dropdown": "LangGraph",
            "icon": "/images/brand/langgraph-pill.svg",
            "description": "Framework for building reliable agents and workflows",
            "tabs": [
<<<<<<< HEAD
              {
                "tab": "Get started",
                "groups": [
                  {
                    "group": "Get started",
                    "pages": [
                      "oss/python/overview",
                      "oss/python/quickstart",
                      "oss/python/run-an-agent",
                      "oss/python/template-applications"
                    ]
                  },
                  {
                    "group": "General concepts",
                    "pages": [
                      "oss/python/workflows-and-agents",
                      "oss/python/prebuilt-vs-low-level",
                      {
                        "group": "Common agent architectures",
                        "pages": [
                          "oss/python/agentic-architectures",
                          "oss/python/agentic-rag",
                          "oss/python/agent-supervisor",
                          "oss/python/sql-agent"
                        ]
                      }
                    ]
                  },
                  {
                    "group": "Additional resources",
                    "pages": [
                      "oss/python/case-studies",
                      "oss/python/faq",
                      "oss/python/langgraph-academy"
                    ]
                  }
                ]
              },
              {
                "tab": "Build agents",
                "groups": [
                  {
                    "group": "Basic configuration",
                    "pages": [
                      "oss/python/prebuilts"
                    ]
                  },
                  {
                    "group": "Low-level configuration",
                    "pages": [
                      "oss/python/why-langgraph",
                      "oss/python/1-build-basic-chatbot",
                      "oss/python/2-add-tools",
                      "oss/python/3-add-memory",
                      "oss/python/4-human-in-the-loop",
                      "oss/python/5-customize-state",
                      "oss/python/6-time-travel"
                    ]
                  },
                  {
                    "group": "Components",
                    "pages": [
                      "oss/python/models",
                      {
                        "group": "Tools",
                        "pages": [
                          "oss/python/tools",
                          "oss/python/call-tools"
                        ]
                      },
                      {
                        "group": "MCP",
                        "pages": [
                          "oss/python/mcp",
                          "oss/python/use-mcp"
                        ]
                      },
                      {
                        "group": "Multi-agent",
                        "pages": [
                          "oss/python/multi-agent",
                          "oss/python/multi-agent-prebuilts",
                          "oss/python/multi-agent-custom"
                        ]
                      }
                    ]
                  }
=======
              {
                "group": "Get started",
                "pages": [
                  "oss/python/overview",
                  "oss/python/quickstart",
                  "oss/python/run-an-agent",
                  "oss/python/prebuilt-vs-low-level"
                ]
              },
              {
                "group": "Common architectures",
                "pages": [
                  "oss/python/agentic-architectures",
                  "oss/python/agentic-rag",
                  "oss/python/agent-supervisor",
                  "oss/python/sql-agent"
                ]
              },
              {
                "group": "Additional resources",
                "pages": [
                  "oss/python/case-studies",
                  "oss/python/template-applications"
                ]
              }
            ]
          },
          {
            "tab": "Build agents",
            "groups": [
              {
                "group": "Basic configuration",
                "pages": [
                  "oss/python/prebuilts"
>>>>>>> c154414f
                ]
              },
              {
                "tab": "Agent runtime",
                "groups": [
                  {
                    "group": "Capabilities",
                    "pages": [
                      "oss/python/persistence",
                      "oss/python/durable-execution",
                      {
                        "group": "Streaming",
                        "pages": [
                          "oss/python/streaming",
                          "oss/python/use-streaming"
                        ]
                      },
                      {
                        "group": "Human-in-the-loop",
                        "pages": [
                          "oss/python/human-in-the-loop",
                          "oss/python/add-human-in-the-loop"
                        ]
                      },
                      {
                        "group": "Time travel",
                        "pages": [
                          "oss/python/time-travel",
                          "oss/python/use-time-travel"
                        ]
                      },
                      {
                        "group": "Memory and context",
                        "pages": [
                          "oss/python/memory",
                          "oss/python/context",
                          "oss/python/add-memory"
                        ]
                      },
                      {
                        "group": "Subgraphs",
                        "pages": [
                          "oss/python/subgraphs",
                          "oss/python/use-subgraphs"
                        ]
                      }
                    ]
                  },
                  {
                    "group": "Run and debug",
                    "pages": [
                      "oss/python/local-server",
                      "oss/python/ui",
                      "oss/python/trace-agent",
                      "oss/python/evals"
                    ]
                  },
                  {
                    "group": "LangGraph APIs",
                    "pages": [
                      {
                        "group": "Graph API",
                        "pages": [
                          "oss/python/graph-api",
                          "oss/python/use-graph-api"
                        ]
                      },
                      {
                        "group": "Functional API",
                        "pages": [
                          "oss/python/functional-api",
                          "oss/python/use-functional-api"
                        ]
                      },
                      "oss/python/pregel"
                    ]
                  }
                ]
              },
              {
                "tab": "Reference",
                "groups": [
                  {
                    "group": "LangGraph reference",
                    "pages": [
                      "oss/python/reference/overview",
                      "oss/python/reference/graphs",
                      "oss/python/reference/functional-api",
                      "oss/python/reference/pregel",
                      "oss/python/reference/checkpointers",
                      "oss/python/reference/storage",
                      "oss/python/reference/caching",
                      "oss/python/reference/types",
                      "oss/python/reference/runtime",
                      "oss/python/reference/config",
                      "oss/python/reference/errors",
                      "oss/python/reference/constants",
                      "oss/python/reference/channels"
                    ]
                  },
                  {
                    "group": "Prebuilt reference",
                    "pages": [
                      "oss/python/reference/agents",
                      "oss/python/reference/supervisor",
                      "oss/python/reference/swarm",
                      "oss/python/reference/mcp"
                    ]
                  },
                  {
                    "group": "Error troubleshooting",
                    "pages": [
                      "oss/python/common-errors",
                      "oss/python/GRAPH_RECURSION_LIMIT",
                      "oss/python/INVALID_CHAT_HISTORY",
                      "oss/python/INVALID_CONCURRENT_GRAPH_UPDATE",
                      "oss/python/INVALID_GRAPH_NODE_RETURN_VALUE",
                      "oss/python/MULTIPLE_SUBGRAPHS"
                    ]
                  }
                ]
              }
            ]
          },
          {
            "dropdown": "LangGraph Platform",
            "icon": "/images/brand/langgraph-platform-pill.svg",
            "description": "Platform for building and deploying AI agents",
            "tabs": [
              {
                "tab": "Get started",
                "groups": [
<<<<<<< HEAD
                  {
                    "group": "Overview",
                    "pages": [
                      "langgraph-platform/index",
                      {
                        "group": "Components",
                        "pages": [
                          "langgraph-platform/components",
                          "langgraph-platform/langgraph-server",
                          "langgraph-platform/data-plane",
                          "langgraph-platform/control-plane"
                        ]
                      },
                      "langgraph-platform/application-structure"
                    ]
                  },
                  {
                    "group": "Quickstarts",
                    "pages": [
                      "langgraph-platform/local-server",
                      "langgraph-platform/deployment-quickstart",
                      "langgraph-platform/quick-start-studio"
                    ]
                  },
                  {
                    "group": "Plans and deployment",
                    "pages": [
                      "langgraph-platform/plans"
                    ]
                  }
                ]
              },
              {
                "tab": "Build",
                "groups": [
                  {
                    "group": "Build an app with the LangGraph basics",
                    "pages": [
                      "langgraph-platform/langgraph-basics/why-langgraph",
                      "langgraph-platform/langgraph-basics/1-build-basic-chatbot",
                      "langgraph-platform/langgraph-basics/2-add-tools",
                      "langgraph-platform/langgraph-basics/3-add-memory",
                      "langgraph-platform/langgraph-basics/4-human-in-the-loop",
                      "langgraph-platform/langgraph-basics/5-customize-state",
                      "langgraph-platform/langgraph-basics/6-time-travel"
                    ]
                  },
                  {
                    "group": "Data models",
                    "pages": [
                      {
                        "group": "Assistants",
                        "pages": [
                          "langgraph-platform/assistants",
                          "langgraph-platform/configuration-cloud",
                          "langgraph-platform/use-threads"
                        ]
                      },
                      {
                        "group": "Runs",
                        "pages": [
                          "langgraph-platform/background-run",
                          "langgraph-platform/same-thread",
                          "langgraph-platform/cron-jobs",
                          "langgraph-platform/stateless-runs",
                          "langgraph-platform/configurable-headers"
                        ]
                      }
                    ]
                  },
                  {
                    "group": "Core capabilities",
                    "pages": [
                      "langgraph-platform/streaming",
                      "langgraph-platform/add-human-in-the-loop",
                      "langgraph-platform/human-in-the-loop-time-travel",
                      "langgraph-platform/server-mcp",
                      "langgraph-platform/use-webhooks",
                      {
                        "group": "Double-texting",
                        "pages": [
                          "langgraph-platform/double-texting",
                          "langgraph-platform/interrupt-concurrent",
                          "langgraph-platform/rollback-concurrent",
                          "langgraph-platform/reject-concurrent",
                          "langgraph-platform/enqueue-concurrent"
                        ]
                      }
                    ]
                  },
                  {
                    "group": "LangGraph Studio",
                    "pages": [
=======
                  {
                    "group": "Overview",
                    "pages": [
                      "langgraph-platform/index",
                      {
                        "group": "Components",
                        "pages": [
                          "langgraph-platform/components",
                          "langgraph-platform/langgraph-server",
                          "langgraph-platform/data-plane",
                          "langgraph-platform/control-plane"
                        ]
                      },
                      "langgraph-platform/application-structure"
                    ]
                  },
                  {
                    "group": "Quickstarts",
                    "pages": [
                      "langgraph-platform/local-server",
                      "langgraph-platform/deployment-quickstart",
                      "langgraph-platform/quick-start-studio"
                    ]
                  },
                  {
                    "group": "Plans and deployment",
                    "pages": [
                      "langgraph-platform/plans"
                    ]
                  }
                ]
              },
              {
                "tab": "Build",
                "groups": [
                  {
                    "group": "Build an app with the LangGraph basics",
                    "pages": [
                      "langgraph-platform/langgraph-basics/why-langgraph",
                      "langgraph-platform/langgraph-basics/1-build-basic-chatbot",
                      "langgraph-platform/langgraph-basics/2-add-tools",
                      "langgraph-platform/langgraph-basics/3-add-memory",
                      "langgraph-platform/langgraph-basics/4-human-in-the-loop",
                      "langgraph-platform/langgraph-basics/5-customize-state",
                      "langgraph-platform/langgraph-basics/6-time-travel"
                    ]
                  },
                  {
                    "group": "Data models",
                    "pages": [
                      {
                        "group": "Assistants",
                        "pages": [
                          "langgraph-platform/assistants",
                          "langgraph-platform/configuration-cloud",
                          "langgraph-platform/use-threads"
                        ]
                      },
                      {
                        "group": "Runs",
                        "pages": [
                          "langgraph-platform/background-run",
                          "langgraph-platform/same-thread",
                          "langgraph-platform/cron-jobs",
                          "langgraph-platform/stateless-runs",
                          "langgraph-platform/configurable-headers"
                        ]
                      }
                    ]
                  },
                  {
                    "group": "Core capabilities",
                    "pages": [
                      "langgraph-platform/streaming",
                      "langgraph-platform/add-human-in-the-loop",
                      "langgraph-platform/human-in-the-loop-time-travel",
                      "langgraph-platform/server-mcp",
                      "langgraph-platform/use-webhooks",
                      {
                        "group": "Double-texting",
                        "pages": [
                          "langgraph-platform/double-texting",
                          "langgraph-platform/interrupt-concurrent",
                          "langgraph-platform/rollback-concurrent",
                          "langgraph-platform/reject-concurrent",
                          "langgraph-platform/enqueue-concurrent"
                        ]
                      }
                    ]
                  },
                  {
                    "group": "LangGraph Studio",
                    "pages": [
>>>>>>> c154414f
                      "langgraph-platform/langgraph-studio",
                      "langgraph-platform/invoke-studio",
                      "langgraph-platform/manage-assistants-studio",
                      "langgraph-platform/threads-studio",
                      "langgraph-platform/iterate-graph-studio",
                      "langgraph-platform/run-evals-studio",
                      "langgraph-platform/clone-traces-studio",
                      "langgraph-platform/datasets-studio",
                      "langgraph-platform/troubleshooting-studio"
                    ]
                  }
                ]
              },
              {
                "tab": "Deploy",
                "groups": [
                  {
                    "group": "Overview",
                    "pages": [
                      "langgraph-platform/deployment-options",
                      "langgraph-platform/cloud",
                      "langgraph-platform/hybrid",
                      "langgraph-platform/self-hosted"
                    ]
                  },
                  {
                    "group": "Guides for deployment",
                    "pages": [
                      "langgraph-platform/deploy-to-cloud",
                      "langgraph-platform/deploy-hybrid",
                      "langgraph-platform/deploy-self-hosted-full-platform",
                      "langgraph-platform/deploy-data-plane-only",
                      "langgraph-platform/use-remote-graph"
                    ]
                  },
                  {
                    "group": "Configure your application for deployment",
                    "pages": [
                      "langgraph-platform/setup-app-requirements-txt",
                      "langgraph-platform/setup-pyproject",
                      "langgraph-platform/setup-javascript",
                      "langgraph-platform/custom-docker",
                      "langgraph-platform/graph-rebuild",
                      "langgraph-platform/langgraph-cli",
                      "langgraph-platform/sdk",
                      "langgraph-platform/egress-metrics-metadata"
                    ]
                  }
                ]
              },
              {
                "tab": "Manage",
                "groups": [
                  {
                    "group": "Authentication & access control",
                    "pages": [
                      "langgraph-platform/auth",
                      "langgraph-platform/custom-auth",
                      "langgraph-platform/set-up-custom-auth",
                      "langgraph-platform/resource-auth",
                      "langgraph-platform/add-auth-server",
                      "langgraph-platform/openapi-security"
                    ]
                  },
<<<<<<< HEAD
                  {
                    "group": "Scalability & resilience",
                    "pages": [
                      "langgraph-platform/scalability-and-resilience"
                    ]
                  },
                  {
                    "group": "Server customization",
                    "pages": [
                      "langgraph-platform/custom-lifespan",
                      "langgraph-platform/custom-middleware",
                      "langgraph-platform/custom-routes"
                    ]
                  },
                  {
                    "group": "Data management",
                    "pages": [
                      "langgraph-platform/data-storage-and-privacy",
                      "langgraph-platform/semantic-search",
                      "langgraph-platform/configure-ttl"
                    ]
                  },
                  {
=======
                  {
                    "group": "Scalability & resilience",
                    "pages": [
                      "langgraph-platform/scalability-and-resilience"
                    ]
                  },
                  {
                    "group": "Server customization",
                    "pages": [
                      "langgraph-platform/custom-lifespan",
                      "langgraph-platform/custom-middleware",
                      "langgraph-platform/custom-routes"
                    ]
                  },
                  {
                    "group": "Data management",
                    "pages": [
                      "langgraph-platform/data-storage-and-privacy",
                      "langgraph-platform/semantic-search",
                      "langgraph-platform/configure-ttl"
                    ]
                  },
                  {
>>>>>>> c154414f
                    "group": "Tutorials",
                    "pages": [
                      "langgraph-platform/autogen-integration",
                      "langgraph-platform/use-stream-react",
                      "langgraph-platform/generative-ui-react"
                    ]
                  }
                ]
              },
              {
                "tab": "Reference",
                "pages": [
                  "langgraph-platform/reference-overview",
                  "langgraph-platform/server-api-ref",
                  "langgraph-platform/langgraph-server-changelog",
                  "langgraph-platform/api-ref-control-plane",
                  "langgraph-platform/cli",
                  "langgraph-platform/env-var",
                  "langgraph-platform/python-sdk",
                  "langgraph-platform/js-ts-sdk",
                  "langgraph-platform/remote-graph",
                  "langgraph-platform/faq"
                ]
              }
            ]
          },
          {
            "dropdown": "LangChain Labs",
            "icon": "/images/brand/langchain-labs-pill.svg",
            "description": "Experimental AI products from LangChain",
            "tabs": [
              {
                "tab": "Overview",
                "pages": [
                  "labs/index"
                ]
              },
              {
                "tab": "Open SWE",
                "pages": [
                  {
                    "group": "Get Started",
                    "pages": [
                      "labs/swe/index"
                    ]
                  },
                  {
                    "group": "Usage",
                    "pages": [
                      "labs/swe/usage/intro",
                      "labs/swe/usage/ui",
                      "labs/swe/usage/github",
                      "labs/swe/usage/best-practices",
                      "labs/swe/usage/custom-rules",
                      "labs/swe/usage/examples"
                    ]
                  },
                  {
                    "group": "Development Setup",
                    "pages": [
                      "labs/swe/setup/intro",
                      "labs/swe/setup/development",
                      "labs/swe/setup/authentication",
                      "labs/swe/setup/monorepo",
                      "labs/swe/setup/ci"
                    ]
                  },
                  {
                    "group": "FAQ",
                    "pages": [
                      "labs/swe/faq"
                    ]
                  }
                ]
              }
            ]
          }
        ]
      },
      {
        "version": "JavaScript",
        "dropdowns": [
          {
            "dropdown": "LangGraph",
            "icon": "/images/brand/langgraph-pill.svg",
            "description": "Framework for building reliable agents and workflows",
            "tabs": [
              {
                "tab": "Get started",
                "groups": [
                  {
                    "group": "Get started",
                    "pages": [
                      "oss/javascript/overview",
                      "oss/javascript/quickstart",
                      "oss/javascript/run-an-agent",
                      "oss/javascript/template-applications"
                    ]
                  },
<<<<<<< HEAD
                  {
                    "group": "General concepts",
                    "pages": [
                      "oss/javascript/workflows-and-agents",
                      "oss/javascript/prebuilt-vs-low-level",
                      {
                        "group": "Common agent architectures",
                        "pages": [
                          "oss/javascript/agentic-architectures",
                          "oss/javascript/agentic-rag",
                          "oss/javascript/agent-supervisor",
                          "oss/javascript/sql-agent"
                        ]
                      }
                    ]
                  },
                  {
                    "group": "Additional resources",
                    "pages": [
                      "oss/javascript/case-studies",
                      "oss/javascript/faq",
                      "oss/javascript/langgraph-academy"
                    ]
                  }
                ]
              },
              {
                "tab": "Build agents",
                "groups": [
                  {
                    "group": "Basic configuration",
                    "pages": [
                      "oss/javascript/prebuilts"
                    ]
                  },
                  {
                    "group": "Low-level configuration",
                    "pages": [
                      "oss/javascript/why-langgraph",
                      "oss/javascript/1-build-basic-chatbot",
                      "oss/javascript/2-add-tools",
                      "oss/javascript/3-add-memory",
                      "oss/javascript/4-human-in-the-loop",
                      "oss/javascript/5-customize-state",
                      "oss/javascript/6-time-travel"
                    ]
                  },
                  {
                    "group": "Components",
                    "pages": [
                      "oss/javascript/models",
                      {
                        "group": "Tools",
                        "pages": [
                          "oss/javascript/tools",
                          "oss/javascript/call-tools"
                        ]
                      },
                      {
                        "group": "MCP",
                        "pages": [
                          "oss/javascript/mcp",
                          "oss/javascript/use-mcp"
                        ]
                      },
                      {
                        "group": "Multi-agent",
                        "pages": [
                          "oss/javascript/multi-agent",
                          "oss/javascript/multi-agent-prebuilts",
                          "oss/javascript/multi-agent-custom"
                        ]
                      }
                    ]
                  }
                ]
              },
              {
                "tab": "Agent runtime",
                "groups": [
                  {
                    "group": "Capabilities",
                    "pages": [
                      "oss/javascript/persistence",
                      "oss/javascript/durable-execution",
                      {
                        "group": "Streaming",
                        "pages": [
                          "oss/javascript/streaming",
                          "oss/javascript/use-streaming"
                        ]
                      },
                      {
                        "group": "Human-in-the-loop",
                        "pages": [
                          "oss/javascript/human-in-the-loop",
                          "oss/javascript/add-human-in-the-loop"
                        ]
                      },
                      {
                        "group": "Time travel",
                        "pages": [
                          "oss/javascript/time-travel",
                          "oss/javascript/use-time-travel"
                        ]
                      },
                      {
                        "group": "Memory and context",
                        "pages": [
                          "oss/javascript/memory",
                          "oss/javascript/context",
                          "oss/javascript/add-memory"
                        ]
                      },
                      {
                        "group": "Subgraphs",
                        "pages": [
                          "oss/javascript/subgraphs",
                          "oss/javascript/use-subgraphs"
                        ]
                      }
                    ]
                  },
                  {
                    "group": "Run and debug",
                    "pages": [
                      "oss/javascript/local-server",
                      "oss/javascript/ui",
                      "oss/javascript/trace-agent",
                      "oss/javascript/evals"
                    ]
                  },
                  {
                    "group": "LangGraph APIs",
                    "pages": [
                      {
                        "group": "Graph API",
                        "pages": [
                          "oss/javascript/graph-api",
                          "oss/javascript/use-graph-api"
                        ]
                      },
                      {
                        "group": "Functional API",
                        "pages": [
                          "oss/javascript/functional-api",
                          "oss/javascript/use-functional-api"
                        ]
                      },
                      "oss/javascript/pregel"
                    ]
                  }
                ]
              },
              {
                "tab": "Reference",
                "groups": [
                  {
                    "group": "LangGraph reference",
                    "pages": [
                      "oss/javascript/reference/overview",
                      "oss/javascript/reference/graphs",
                      "oss/javascript/reference/functional-api",
                      "oss/javascript/reference/pregel",
                      "oss/javascript/reference/checkpointers",
                      "oss/javascript/reference/storage",
                      "oss/javascript/reference/caching",
                      "oss/javascript/reference/types",
                      "oss/javascript/reference/runtime",
                      "oss/javascript/reference/config",
                      "oss/javascript/reference/errors",
                      "oss/javascript/reference/constants",
                      "oss/javascript/reference/channels"
                    ]
                  },
                  {
                    "group": "Prebuilt reference",
                    "pages": [
                      "oss/javascript/reference/agents",
                      "oss/javascript/reference/supervisor",
                      "oss/javascript/reference/swarm",
                      "oss/javascript/reference/mcp"
                    ]
                  },
                  {
                    "group": "Error troubleshooting",
                    "pages": [
                      "oss/javascript/common-errors",
                      "oss/javascript/GRAPH_RECURSION_LIMIT",
                      "oss/javascript/INVALID_CHAT_HISTORY",
                      "oss/javascript/INVALID_CONCURRENT_GRAPH_UPDATE",
                      "oss/javascript/INVALID_GRAPH_NODE_RETURN_VALUE",
                      "oss/javascript/MULTIPLE_SUBGRAPHS"
                    ]
                  }
                ]
              }
            ]
          },
          {
            "dropdown": "LangGraph Platform",
            "icon": "/images/brand/langgraph-platform-pill.svg",
            "description": "Platform for building and deploying AI agents",
            "tabs": [
              {
                "tab": "Get started",
=======
                  {
                    "group": "General concepts",
                    "pages": [
                      "oss/javascript/workflows-and-agents",
                      "oss/javascript/prebuilt-vs-low-level",
                      {
                        "group": "Common agent architectures",
                        "pages": [
                          "oss/javascript/agentic-architectures",
                          "oss/javascript/agentic-rag",
                          "oss/javascript/agent-supervisor",
                          "oss/javascript/sql-agent"
                        ]
                      }
                    ]
                  },
                  {
                    "group": "Additional resources",
                    "pages": [
                      "oss/javascript/case-studies",
                      "oss/javascript/faq",
                      "oss/javascript/langgraph-academy"
                    ]
                  }
                ]
              },
              {
                "tab": "Build agents",
                "groups": [
                  {
                    "group": "Basic configuration",
                    "pages": [
                      "oss/javascript/prebuilts"
                    ]
                  },
                  {
                    "group": "Low-level configuration",
                    "pages": [
                      "oss/javascript/why-langgraph",
                      "oss/javascript/1-build-basic-chatbot",
                      "oss/javascript/2-add-tools",
                      "oss/javascript/3-add-memory",
                      "oss/javascript/4-human-in-the-loop",
                      "oss/javascript/5-customize-state",
                      "oss/javascript/6-time-travel"
                    ]
                  },
                  {
                    "group": "Components",
                    "pages": [
                      "oss/javascript/models",
                      {
                        "group": "Tools",
                        "pages": [
                          "oss/javascript/tools",
                          "oss/javascript/call-tools"
                        ]
                      },
                      {
                        "group": "MCP",
                        "pages": [
                          "oss/javascript/mcp",
                          "oss/javascript/use-mcp"
                        ]
                      },
                      {
                        "group": "Multi-agent",
                        "pages": [
                          "oss/javascript/multi-agent",
                          "oss/javascript/multi-agent-prebuilts",
                          "oss/javascript/multi-agent-custom"
                        ]
                      }
                    ]
                  }
                ]
              },
              {
                "tab": "Agent runtime",
                "groups": [
                  {
                    "group": "Capabilities",
                    "pages": [
                      "oss/javascript/persistence",
                      "oss/javascript/durable-execution",
                      {
                        "group": "Streaming",
                        "pages": [
                          "oss/javascript/streaming",
                          "oss/javascript/use-streaming"
                        ]
                      },
                      {
                        "group": "Human-in-the-loop",
                        "pages": [
                          "oss/javascript/human-in-the-loop",
                          "oss/javascript/add-human-in-the-loop"
                        ]
                      },
                      {
                        "group": "Time travel",
                        "pages": [
                          "oss/javascript/time-travel",
                          "oss/javascript/use-time-travel"
                        ]
                      },
                      {
                        "group": "Memory and context",
                        "pages": [
                          "oss/javascript/memory",
                          "oss/javascript/context",
                          "oss/javascript/add-memory"
                        ]
                      },
                      {
                        "group": "Subgraphs",
                        "pages": [
                          "oss/javascript/subgraphs",
                          "oss/javascript/use-subgraphs"
                        ]
                      }
                    ]
                  },
                  {
                    "group": "Run and debug",
                    "pages": [
                      "oss/javascript/local-server",
                      "oss/javascript/ui",
                      "oss/javascript/trace-agent",
                      "oss/javascript/evals"
                    ]
                  },
                  {
                    "group": "LangGraph APIs",
                    "pages": [
                      {
                        "group": "Graph API",
                        "pages": [
                          "oss/javascript/graph-api",
                          "oss/javascript/use-graph-api"
                        ]
                      },
                      {
                        "group": "Functional API",
                        "pages": [
                          "oss/javascript/functional-api",
                          "oss/javascript/use-functional-api"
                        ]
                      },
                      "oss/javascript/pregel"
                    ]
                  }
                ]
              },
              {
                "tab": "Reference",
                "groups": [
                  {
                    "group": "LangGraph reference",
                    "pages": [
                      "oss/javascript/reference/overview",
                      "oss/javascript/reference/graphs",
                      "oss/javascript/reference/functional-api",
                      "oss/javascript/reference/pregel",
                      "oss/javascript/reference/checkpointers",
                      "oss/javascript/reference/storage",
                      "oss/javascript/reference/caching",
                      "oss/javascript/reference/types",
                      "oss/javascript/reference/runtime",
                      "oss/javascript/reference/config",
                      "oss/javascript/reference/errors",
                      "oss/javascript/reference/constants",
                      "oss/javascript/reference/channels"
                    ]
                  },
                  {
                    "group": "Prebuilt reference",
                    "pages": [
                      "oss/javascript/reference/agents",
                      "oss/javascript/reference/supervisor",
                      "oss/javascript/reference/swarm",
                      "oss/javascript/reference/mcp"
                    ]
                  },
                  {
                    "group": "Error troubleshooting",
                    "pages": [
                      "oss/javascript/common-errors",
                      "oss/javascript/GRAPH_RECURSION_LIMIT",
                      "oss/javascript/INVALID_CHAT_HISTORY",
                      "oss/javascript/INVALID_CONCURRENT_GRAPH_UPDATE",
                      "oss/javascript/INVALID_GRAPH_NODE_RETURN_VALUE",
                      "oss/javascript/MULTIPLE_SUBGRAPHS"
                    ]
                  }
                ]
              }
            ]
          },
          {
            "dropdown": "LangGraph Platform",
            "icon": "/images/brand/langgraph-platform-pill.svg",
            "description": "Platform for building and deploying AI agents",
            "tabs": [
              {
                "tab": "Get started",
                "groups": [
                  {
                    "group": "Overview",
                    "pages": [
                      "langgraph-platform/index",
                      {
                        "group": "Components",
                        "pages": [
                          "langgraph-platform/components",
                          "langgraph-platform/langgraph-server",
                          "langgraph-platform/data-plane",
                          "langgraph-platform/control-plane"
                        ]
                      },
                      "langgraph-platform/application-structure"
                    ]
                  },
                  {
                    "group": "Quickstarts",
                    "pages": [
                      "langgraph-platform/local-server",
                      "langgraph-platform/deployment-quickstart",
                      "langgraph-platform/quick-start-studio"
                    ]
                  },
                  {
                    "group": "Plans and deployment",
                    "pages": [
                      "langgraph-platform/plans"
                    ]
                  }
                ]
              },
              {
                "tab": "Build",
                "groups": [
                  {
                    "group": "Build an app with the LangGraph basics",
                    "pages": [
                      "langgraph-platform/langgraph-basics/why-langgraph",
                      "langgraph-platform/langgraph-basics/1-build-basic-chatbot",
                      "langgraph-platform/langgraph-basics/2-add-tools",
                      "langgraph-platform/langgraph-basics/3-add-memory",
                      "langgraph-platform/langgraph-basics/4-human-in-the-loop",
                      "langgraph-platform/langgraph-basics/5-customize-state",
                      "langgraph-platform/langgraph-basics/6-time-travel"
                    ]
                  },
                  {
                    "group": "Data models",
                    "pages": [
                      {
                        "group": "Assistants",
                        "pages": [
                          "langgraph-platform/assistants",
                          "langgraph-platform/configuration-cloud",
                          "langgraph-platform/use-threads"
                        ]
                      },
                      {
                        "group": "Runs",
                        "pages": [
                          "langgraph-platform/background-run",
                          "langgraph-platform/same-thread",
                          "langgraph-platform/cron-jobs",
                          "langgraph-platform/stateless-runs",
                          "langgraph-platform/configurable-headers"
                        ]
                      }
                    ]
                  },
                  {
                    "group": "Core capabilities",
                    "pages": [
                      "langgraph-platform/streaming",
                      "langgraph-platform/add-human-in-the-loop",
                      "langgraph-platform/human-in-the-loop-time-travel",
                      "langgraph-platform/server-mcp",
                      "langgraph-platform/use-webhooks",
                      {
                        "group": "Double-texting",
                        "pages": [
                          "langgraph-platform/double-texting",
                          "langgraph-platform/interrupt-concurrent",
                          "langgraph-platform/rollback-concurrent",
                          "langgraph-platform/reject-concurrent",
                          "langgraph-platform/enqueue-concurrent"
                        ]
                      }
                    ]
                  },
                  {
                    "group": "LangGraph Studio",
                    "pages": [
                      "langgraph-platform/langgraph-studio",
                      "langgraph-platform/invoke-studio",
                      "langgraph-platform/manage-assistants-studio",
                      "langgraph-platform/threads-studio",
                      "langgraph-platform/iterate-graph-studio",
                      "langgraph-platform/run-evals-studio",
                      "langgraph-platform/clone-traces-studio",
                      "langgraph-platform/datasets-studio",
                      "langgraph-platform/troubleshooting-studio"
                    ]
                  }
                ]
              },
              {
                "tab": "Deploy",
>>>>>>> c154414f
                "groups": [
                  {
                    "group": "Overview",
                    "pages": [
<<<<<<< HEAD
                      "langgraph-platform/index",
                      {
                        "group": "Components",
                        "pages": [
                          "langgraph-platform/components",
                          "langgraph-platform/langgraph-server",
                          "langgraph-platform/data-plane",
                          "langgraph-platform/control-plane"
                        ]
                      },
                      "langgraph-platform/application-structure"
                    ]
                  },
                  {
                    "group": "Quickstarts",
                    "pages": [
                      "langgraph-platform/local-server",
                      "langgraph-platform/deployment-quickstart",
                      "langgraph-platform/quick-start-studio"
                    ]
                  },
                  {
                    "group": "Plans and deployment",
                    "pages": [
                      "langgraph-platform/plans"
                    ]
                  }
                ]
              },
              {
                "tab": "Build",
                "groups": [
                  {
                    "group": "Build an app with the LangGraph basics",
                    "pages": [
                      "langgraph-platform/langgraph-basics/why-langgraph",
                      "langgraph-platform/langgraph-basics/1-build-basic-chatbot",
                      "langgraph-platform/langgraph-basics/2-add-tools",
                      "langgraph-platform/langgraph-basics/3-add-memory",
                      "langgraph-platform/langgraph-basics/4-human-in-the-loop",
                      "langgraph-platform/langgraph-basics/5-customize-state",
                      "langgraph-platform/langgraph-basics/6-time-travel"
                    ]
                  },
                  {
                    "group": "Data models",
                    "pages": [
                      {
                        "group": "Assistants",
                        "pages": [
                          "langgraph-platform/assistants",
                          "langgraph-platform/configuration-cloud",
                          "langgraph-platform/use-threads"
                        ]
                      },
                      {
                        "group": "Runs",
                        "pages": [
                          "langgraph-platform/background-run",
                          "langgraph-platform/same-thread",
                          "langgraph-platform/cron-jobs",
                          "langgraph-platform/stateless-runs",
                          "langgraph-platform/configurable-headers"
                        ]
                      }
                    ]
                  },
                  {
                    "group": "Core capabilities",
                    "pages": [
                      "langgraph-platform/streaming",
                      "langgraph-platform/add-human-in-the-loop",
                      "langgraph-platform/human-in-the-loop-time-travel",
                      "langgraph-platform/server-mcp",
                      "langgraph-platform/use-webhooks",
                      {
                        "group": "Double-texting",
                        "pages": [
                          "langgraph-platform/double-texting",
                          "langgraph-platform/interrupt-concurrent",
                          "langgraph-platform/rollback-concurrent",
                          "langgraph-platform/reject-concurrent",
                          "langgraph-platform/enqueue-concurrent"
                        ]
                      }
                    ]
                  },
                  {
                    "group": "LangGraph Studio",
                    "pages": [
                      "langgraph-platform/langgraph-studio",
                      "langgraph-platform/invoke-studio",
                      "langgraph-platform/manage-assistants-studio",
                      "langgraph-platform/threads-studio",
                      "langgraph-platform/iterate-graph-studio",
                      "langgraph-platform/run-evals-studio",
                      "langgraph-platform/clone-traces-studio",
                      "langgraph-platform/datasets-studio",
                      "langgraph-platform/troubleshooting-studio"
=======
                      "langgraph-platform/deployment-options",
                      "langgraph-platform/cloud",
                      "langgraph-platform/hybrid",
                      "langgraph-platform/self-hosted"
                    ]
                  },
                  {
                    "group": "Guides for deployment",
                    "pages": [
                      "langgraph-platform/deploy-to-cloud",
                      "langgraph-platform/deploy-hybrid",
                      "langgraph-platform/deploy-self-hosted-full-platform",
                      "langgraph-platform/deploy-data-plane-only",
                      "langgraph-platform/use-remote-graph"
                    ]
                  },
                  {
                    "group": "Configure your application for deployment",
                    "pages": [
                      "langgraph-platform/setup-app-requirements-txt",
                      "langgraph-platform/setup-pyproject",
                      "langgraph-platform/setup-javascript",
                      "langgraph-platform/custom-docker",
                      "langgraph-platform/graph-rebuild",
                      "langgraph-platform/langgraph-cli",
                      "langgraph-platform/sdk",
                      "langgraph-platform/egress-metrics-metadata"
                    ]
                  }
                ]
              },
              {
                "tab": "Manage",
                "groups": [
                  {
                    "group": "Authentication & access control",
                    "pages": [
                      "langgraph-platform/auth",
                      "langgraph-platform/custom-auth",
                      "langgraph-platform/set-up-custom-auth",
                      "langgraph-platform/resource-auth",
                      "langgraph-platform/add-auth-server",
                      "langgraph-platform/openapi-security"
                    ]
                  },
                  {
                    "group": "Scalability & resilience",
                    "pages": [
                      "langgraph-platform/scalability-and-resilience"
                    ]
                  },
                  {
                    "group": "Server customization",
                    "pages": [
                      "langgraph-platform/custom-lifespan",
                      "langgraph-platform/custom-middleware",
                      "langgraph-platform/custom-routes"
                    ]
                  },
                  {
                    "group": "Data management",
                    "pages": [
                      "langgraph-platform/data-storage-and-privacy",
                      "langgraph-platform/semantic-search",
                      "langgraph-platform/configure-ttl"
                    ]
                  },
                  {
                    "group": "Tutorials",
                    "pages": [
                      "langgraph-platform/autogen-integration",
                      "langgraph-platform/use-stream-react",
                      "langgraph-platform/generative-ui-react"
>>>>>>> c154414f
                    ]
                  }
                ]
              },
              {
                "tab": "Deploy",
                "groups": [
                  {
                    "group": "Overview",
                    "pages": [
                      "langgraph-platform/deployment-options",
                      "langgraph-platform/cloud",
                      "langgraph-platform/hybrid",
                      "langgraph-platform/self-hosted"
                    ]
                  },
                  {
                    "group": "Guides for deployment",
                    "pages": [
                      "langgraph-platform/deploy-to-cloud",
                      "langgraph-platform/deploy-hybrid",
                      "langgraph-platform/deploy-self-hosted-full-platform",
                      "langgraph-platform/deploy-data-plane-only",
                      "langgraph-platform/use-remote-graph"
                    ]
                  },
                  {
                    "group": "Configure your application for deployment",
                    "pages": [
                      "langgraph-platform/setup-app-requirements-txt",
                      "langgraph-platform/setup-pyproject",
                      "langgraph-platform/setup-javascript",
                      "langgraph-platform/custom-docker",
                      "langgraph-platform/graph-rebuild",
                      "langgraph-platform/langgraph-cli",
                      "langgraph-platform/sdk",
                      "langgraph-platform/egress-metrics-metadata"
                    ]
                  }
                ]
              },
              {
                "tab": "Manage",
                "groups": [
                  {
                    "group": "Authentication & access control",
                    "pages": [
                      "langgraph-platform/auth",
                      "langgraph-platform/custom-auth",
                      "langgraph-platform/set-up-custom-auth",
                      "langgraph-platform/resource-auth",
                      "langgraph-platform/add-auth-server",
                      "langgraph-platform/openapi-security"
                    ]
                  },
                  {
                    "group": "Scalability & resilience",
                    "pages": [
                      "langgraph-platform/scalability-and-resilience"
                    ]
                  },
                  {
                    "group": "Server customization",
                    "pages": [
                      "langgraph-platform/custom-lifespan",
                      "langgraph-platform/custom-middleware",
                      "langgraph-platform/custom-routes"
                    ]
                  },
                  {
                    "group": "Data management",
                    "pages": [
                      "langgraph-platform/data-storage-and-privacy",
                      "langgraph-platform/semantic-search",
                      "langgraph-platform/configure-ttl"
                    ]
                  },
                  {
                    "group": "Tutorials",
                    "pages": [
                      "langgraph-platform/autogen-integration",
                      "langgraph-platform/use-stream-react",
                      "langgraph-platform/generative-ui-react"
                    ]
                  }
                ]
              },
              {
                "tab": "Reference",
                "pages": [
                  "langgraph-platform/reference-overview",
                  "langgraph-platform/server-api-ref",
                  "langgraph-platform/langgraph-server-changelog",
                  "langgraph-platform/api-ref-control-plane",
                  "langgraph-platform/cli",
                  "langgraph-platform/env-var",
                  "langgraph-platform/python-sdk",
                  "langgraph-platform/js-ts-sdk",
                  "langgraph-platform/remote-graph",
                  "langgraph-platform/faq"
                ]
              }
            ]
          },
          {
            "dropdown": "LangChain Labs",
            "icon": "/images/brand/langchain-labs-pill.svg",
            "description": "Experimental AI products from LangChain",
            "tabs": [
              {
                "tab": "Overview",
                "pages": [
                  "labs/index"
                ]
              },
              {
                "tab": "Open SWE",
                "pages": [
                  {
                    "group": "Get Started",
                    "pages": [
                      "labs/swe/index"
                    ]
                  },
                  {
                    "group": "Usage",
                    "pages": [
                      "labs/swe/usage/intro",
                      "labs/swe/usage/ui",
                      "labs/swe/usage/github",
                      "labs/swe/usage/best-practices",
                      "labs/swe/usage/custom-rules",
                      "labs/swe/usage/examples"
                    ]
                  },
                  {
                    "group": "Development Setup",
                    "pages": [
                      "labs/swe/setup/intro",
                      "labs/swe/setup/development",
                      "labs/swe/setup/authentication",
                      "labs/swe/setup/monorepo",
                      "labs/swe/setup/ci"
                    ]
                  },
                  {
                    "group": "FAQ",
                    "pages": [
                      "labs/swe/faq"
                    ]
                  }
                ]
              }
            ]
          }
        ]
      }
    ]
  }
}<|MERGE_RESOLUTION|>--- conflicted
+++ resolved
@@ -98,7 +98,6 @@
     "/hide-version-picker.css"
   ],
   "navigation": {
-<<<<<<< HEAD
     "global": {
       "anchors": [
         {
@@ -109,18 +108,6 @@
       ]
     },
     "versions": [
-=======
-    "global":  {
-    "anchors": [
-      {
-         "anchor": "Forum",
-         "icon": "comments",
-         "href": "https://forum.langchain.com/"
-      }
-    ]
-  },
-  "versions": [
->>>>>>> c154414f
       {
         "version": "Python",
         "dropdowns": [
@@ -129,7 +116,6 @@
             "icon": "/images/brand/langgraph-pill.svg",
             "description": "Framework for building reliable agents and workflows",
             "tabs": [
-<<<<<<< HEAD
               {
                 "tab": "Get started",
                 "groups": [
@@ -217,42 +203,6 @@
                       }
                     ]
                   }
-=======
-              {
-                "group": "Get started",
-                "pages": [
-                  "oss/python/overview",
-                  "oss/python/quickstart",
-                  "oss/python/run-an-agent",
-                  "oss/python/prebuilt-vs-low-level"
-                ]
-              },
-              {
-                "group": "Common architectures",
-                "pages": [
-                  "oss/python/agentic-architectures",
-                  "oss/python/agentic-rag",
-                  "oss/python/agent-supervisor",
-                  "oss/python/sql-agent"
-                ]
-              },
-              {
-                "group": "Additional resources",
-                "pages": [
-                  "oss/python/case-studies",
-                  "oss/python/template-applications"
-                ]
-              }
-            ]
-          },
-          {
-            "tab": "Build agents",
-            "groups": [
-              {
-                "group": "Basic configuration",
-                "pages": [
-                  "oss/python/prebuilts"
->>>>>>> c154414f
                 ]
               },
               {
@@ -385,7 +335,6 @@
               {
                 "tab": "Get started",
                 "groups": [
-<<<<<<< HEAD
                   {
                     "group": "Overview",
                     "pages": [
@@ -479,101 +428,6 @@
                   {
                     "group": "LangGraph Studio",
                     "pages": [
-=======
-                  {
-                    "group": "Overview",
-                    "pages": [
-                      "langgraph-platform/index",
-                      {
-                        "group": "Components",
-                        "pages": [
-                          "langgraph-platform/components",
-                          "langgraph-platform/langgraph-server",
-                          "langgraph-platform/data-plane",
-                          "langgraph-platform/control-plane"
-                        ]
-                      },
-                      "langgraph-platform/application-structure"
-                    ]
-                  },
-                  {
-                    "group": "Quickstarts",
-                    "pages": [
-                      "langgraph-platform/local-server",
-                      "langgraph-platform/deployment-quickstart",
-                      "langgraph-platform/quick-start-studio"
-                    ]
-                  },
-                  {
-                    "group": "Plans and deployment",
-                    "pages": [
-                      "langgraph-platform/plans"
-                    ]
-                  }
-                ]
-              },
-              {
-                "tab": "Build",
-                "groups": [
-                  {
-                    "group": "Build an app with the LangGraph basics",
-                    "pages": [
-                      "langgraph-platform/langgraph-basics/why-langgraph",
-                      "langgraph-platform/langgraph-basics/1-build-basic-chatbot",
-                      "langgraph-platform/langgraph-basics/2-add-tools",
-                      "langgraph-platform/langgraph-basics/3-add-memory",
-                      "langgraph-platform/langgraph-basics/4-human-in-the-loop",
-                      "langgraph-platform/langgraph-basics/5-customize-state",
-                      "langgraph-platform/langgraph-basics/6-time-travel"
-                    ]
-                  },
-                  {
-                    "group": "Data models",
-                    "pages": [
-                      {
-                        "group": "Assistants",
-                        "pages": [
-                          "langgraph-platform/assistants",
-                          "langgraph-platform/configuration-cloud",
-                          "langgraph-platform/use-threads"
-                        ]
-                      },
-                      {
-                        "group": "Runs",
-                        "pages": [
-                          "langgraph-platform/background-run",
-                          "langgraph-platform/same-thread",
-                          "langgraph-platform/cron-jobs",
-                          "langgraph-platform/stateless-runs",
-                          "langgraph-platform/configurable-headers"
-                        ]
-                      }
-                    ]
-                  },
-                  {
-                    "group": "Core capabilities",
-                    "pages": [
-                      "langgraph-platform/streaming",
-                      "langgraph-platform/add-human-in-the-loop",
-                      "langgraph-platform/human-in-the-loop-time-travel",
-                      "langgraph-platform/server-mcp",
-                      "langgraph-platform/use-webhooks",
-                      {
-                        "group": "Double-texting",
-                        "pages": [
-                          "langgraph-platform/double-texting",
-                          "langgraph-platform/interrupt-concurrent",
-                          "langgraph-platform/rollback-concurrent",
-                          "langgraph-platform/reject-concurrent",
-                          "langgraph-platform/enqueue-concurrent"
-                        ]
-                      }
-                    ]
-                  },
-                  {
-                    "group": "LangGraph Studio",
-                    "pages": [
->>>>>>> c154414f
                       "langgraph-platform/langgraph-studio",
                       "langgraph-platform/invoke-studio",
                       "langgraph-platform/manage-assistants-studio",
@@ -638,7 +492,6 @@
                       "langgraph-platform/openapi-security"
                     ]
                   },
-<<<<<<< HEAD
                   {
                     "group": "Scalability & resilience",
                     "pages": [
@@ -662,31 +515,6 @@
                     ]
                   },
                   {
-=======
-                  {
-                    "group": "Scalability & resilience",
-                    "pages": [
-                      "langgraph-platform/scalability-and-resilience"
-                    ]
-                  },
-                  {
-                    "group": "Server customization",
-                    "pages": [
-                      "langgraph-platform/custom-lifespan",
-                      "langgraph-platform/custom-middleware",
-                      "langgraph-platform/custom-routes"
-                    ]
-                  },
-                  {
-                    "group": "Data management",
-                    "pages": [
-                      "langgraph-platform/data-storage-and-privacy",
-                      "langgraph-platform/semantic-search",
-                      "langgraph-platform/configure-ttl"
-                    ]
-                  },
-                  {
->>>>>>> c154414f
                     "group": "Tutorials",
                     "pages": [
                       "langgraph-platform/autogen-integration",
@@ -786,7 +614,6 @@
                       "oss/javascript/template-applications"
                     ]
                   },
-<<<<<<< HEAD
                   {
                     "group": "General concepts",
                     "pages": [
@@ -993,213 +820,6 @@
             "tabs": [
               {
                 "tab": "Get started",
-=======
-                  {
-                    "group": "General concepts",
-                    "pages": [
-                      "oss/javascript/workflows-and-agents",
-                      "oss/javascript/prebuilt-vs-low-level",
-                      {
-                        "group": "Common agent architectures",
-                        "pages": [
-                          "oss/javascript/agentic-architectures",
-                          "oss/javascript/agentic-rag",
-                          "oss/javascript/agent-supervisor",
-                          "oss/javascript/sql-agent"
-                        ]
-                      }
-                    ]
-                  },
-                  {
-                    "group": "Additional resources",
-                    "pages": [
-                      "oss/javascript/case-studies",
-                      "oss/javascript/faq",
-                      "oss/javascript/langgraph-academy"
-                    ]
-                  }
-                ]
-              },
-              {
-                "tab": "Build agents",
-                "groups": [
-                  {
-                    "group": "Basic configuration",
-                    "pages": [
-                      "oss/javascript/prebuilts"
-                    ]
-                  },
-                  {
-                    "group": "Low-level configuration",
-                    "pages": [
-                      "oss/javascript/why-langgraph",
-                      "oss/javascript/1-build-basic-chatbot",
-                      "oss/javascript/2-add-tools",
-                      "oss/javascript/3-add-memory",
-                      "oss/javascript/4-human-in-the-loop",
-                      "oss/javascript/5-customize-state",
-                      "oss/javascript/6-time-travel"
-                    ]
-                  },
-                  {
-                    "group": "Components",
-                    "pages": [
-                      "oss/javascript/models",
-                      {
-                        "group": "Tools",
-                        "pages": [
-                          "oss/javascript/tools",
-                          "oss/javascript/call-tools"
-                        ]
-                      },
-                      {
-                        "group": "MCP",
-                        "pages": [
-                          "oss/javascript/mcp",
-                          "oss/javascript/use-mcp"
-                        ]
-                      },
-                      {
-                        "group": "Multi-agent",
-                        "pages": [
-                          "oss/javascript/multi-agent",
-                          "oss/javascript/multi-agent-prebuilts",
-                          "oss/javascript/multi-agent-custom"
-                        ]
-                      }
-                    ]
-                  }
-                ]
-              },
-              {
-                "tab": "Agent runtime",
-                "groups": [
-                  {
-                    "group": "Capabilities",
-                    "pages": [
-                      "oss/javascript/persistence",
-                      "oss/javascript/durable-execution",
-                      {
-                        "group": "Streaming",
-                        "pages": [
-                          "oss/javascript/streaming",
-                          "oss/javascript/use-streaming"
-                        ]
-                      },
-                      {
-                        "group": "Human-in-the-loop",
-                        "pages": [
-                          "oss/javascript/human-in-the-loop",
-                          "oss/javascript/add-human-in-the-loop"
-                        ]
-                      },
-                      {
-                        "group": "Time travel",
-                        "pages": [
-                          "oss/javascript/time-travel",
-                          "oss/javascript/use-time-travel"
-                        ]
-                      },
-                      {
-                        "group": "Memory and context",
-                        "pages": [
-                          "oss/javascript/memory",
-                          "oss/javascript/context",
-                          "oss/javascript/add-memory"
-                        ]
-                      },
-                      {
-                        "group": "Subgraphs",
-                        "pages": [
-                          "oss/javascript/subgraphs",
-                          "oss/javascript/use-subgraphs"
-                        ]
-                      }
-                    ]
-                  },
-                  {
-                    "group": "Run and debug",
-                    "pages": [
-                      "oss/javascript/local-server",
-                      "oss/javascript/ui",
-                      "oss/javascript/trace-agent",
-                      "oss/javascript/evals"
-                    ]
-                  },
-                  {
-                    "group": "LangGraph APIs",
-                    "pages": [
-                      {
-                        "group": "Graph API",
-                        "pages": [
-                          "oss/javascript/graph-api",
-                          "oss/javascript/use-graph-api"
-                        ]
-                      },
-                      {
-                        "group": "Functional API",
-                        "pages": [
-                          "oss/javascript/functional-api",
-                          "oss/javascript/use-functional-api"
-                        ]
-                      },
-                      "oss/javascript/pregel"
-                    ]
-                  }
-                ]
-              },
-              {
-                "tab": "Reference",
-                "groups": [
-                  {
-                    "group": "LangGraph reference",
-                    "pages": [
-                      "oss/javascript/reference/overview",
-                      "oss/javascript/reference/graphs",
-                      "oss/javascript/reference/functional-api",
-                      "oss/javascript/reference/pregel",
-                      "oss/javascript/reference/checkpointers",
-                      "oss/javascript/reference/storage",
-                      "oss/javascript/reference/caching",
-                      "oss/javascript/reference/types",
-                      "oss/javascript/reference/runtime",
-                      "oss/javascript/reference/config",
-                      "oss/javascript/reference/errors",
-                      "oss/javascript/reference/constants",
-                      "oss/javascript/reference/channels"
-                    ]
-                  },
-                  {
-                    "group": "Prebuilt reference",
-                    "pages": [
-                      "oss/javascript/reference/agents",
-                      "oss/javascript/reference/supervisor",
-                      "oss/javascript/reference/swarm",
-                      "oss/javascript/reference/mcp"
-                    ]
-                  },
-                  {
-                    "group": "Error troubleshooting",
-                    "pages": [
-                      "oss/javascript/common-errors",
-                      "oss/javascript/GRAPH_RECURSION_LIMIT",
-                      "oss/javascript/INVALID_CHAT_HISTORY",
-                      "oss/javascript/INVALID_CONCURRENT_GRAPH_UPDATE",
-                      "oss/javascript/INVALID_GRAPH_NODE_RETURN_VALUE",
-                      "oss/javascript/MULTIPLE_SUBGRAPHS"
-                    ]
-                  }
-                ]
-              }
-            ]
-          },
-          {
-            "dropdown": "LangGraph Platform",
-            "icon": "/images/brand/langgraph-platform-pill.svg",
-            "description": "Platform for building and deploying AI agents",
-            "tabs": [
-              {
-                "tab": "Get started",
                 "groups": [
                   {
                     "group": "Overview",
@@ -1309,112 +929,10 @@
               },
               {
                 "tab": "Deploy",
->>>>>>> c154414f
                 "groups": [
                   {
                     "group": "Overview",
                     "pages": [
-<<<<<<< HEAD
-                      "langgraph-platform/index",
-                      {
-                        "group": "Components",
-                        "pages": [
-                          "langgraph-platform/components",
-                          "langgraph-platform/langgraph-server",
-                          "langgraph-platform/data-plane",
-                          "langgraph-platform/control-plane"
-                        ]
-                      },
-                      "langgraph-platform/application-structure"
-                    ]
-                  },
-                  {
-                    "group": "Quickstarts",
-                    "pages": [
-                      "langgraph-platform/local-server",
-                      "langgraph-platform/deployment-quickstart",
-                      "langgraph-platform/quick-start-studio"
-                    ]
-                  },
-                  {
-                    "group": "Plans and deployment",
-                    "pages": [
-                      "langgraph-platform/plans"
-                    ]
-                  }
-                ]
-              },
-              {
-                "tab": "Build",
-                "groups": [
-                  {
-                    "group": "Build an app with the LangGraph basics",
-                    "pages": [
-                      "langgraph-platform/langgraph-basics/why-langgraph",
-                      "langgraph-platform/langgraph-basics/1-build-basic-chatbot",
-                      "langgraph-platform/langgraph-basics/2-add-tools",
-                      "langgraph-platform/langgraph-basics/3-add-memory",
-                      "langgraph-platform/langgraph-basics/4-human-in-the-loop",
-                      "langgraph-platform/langgraph-basics/5-customize-state",
-                      "langgraph-platform/langgraph-basics/6-time-travel"
-                    ]
-                  },
-                  {
-                    "group": "Data models",
-                    "pages": [
-                      {
-                        "group": "Assistants",
-                        "pages": [
-                          "langgraph-platform/assistants",
-                          "langgraph-platform/configuration-cloud",
-                          "langgraph-platform/use-threads"
-                        ]
-                      },
-                      {
-                        "group": "Runs",
-                        "pages": [
-                          "langgraph-platform/background-run",
-                          "langgraph-platform/same-thread",
-                          "langgraph-platform/cron-jobs",
-                          "langgraph-platform/stateless-runs",
-                          "langgraph-platform/configurable-headers"
-                        ]
-                      }
-                    ]
-                  },
-                  {
-                    "group": "Core capabilities",
-                    "pages": [
-                      "langgraph-platform/streaming",
-                      "langgraph-platform/add-human-in-the-loop",
-                      "langgraph-platform/human-in-the-loop-time-travel",
-                      "langgraph-platform/server-mcp",
-                      "langgraph-platform/use-webhooks",
-                      {
-                        "group": "Double-texting",
-                        "pages": [
-                          "langgraph-platform/double-texting",
-                          "langgraph-platform/interrupt-concurrent",
-                          "langgraph-platform/rollback-concurrent",
-                          "langgraph-platform/reject-concurrent",
-                          "langgraph-platform/enqueue-concurrent"
-                        ]
-                      }
-                    ]
-                  },
-                  {
-                    "group": "LangGraph Studio",
-                    "pages": [
-                      "langgraph-platform/langgraph-studio",
-                      "langgraph-platform/invoke-studio",
-                      "langgraph-platform/manage-assistants-studio",
-                      "langgraph-platform/threads-studio",
-                      "langgraph-platform/iterate-graph-studio",
-                      "langgraph-platform/run-evals-studio",
-                      "langgraph-platform/clone-traces-studio",
-                      "langgraph-platform/datasets-studio",
-                      "langgraph-platform/troubleshooting-studio"
-=======
                       "langgraph-platform/deployment-options",
                       "langgraph-platform/cloud",
                       "langgraph-platform/hybrid",
@@ -1488,92 +1006,24 @@
                       "langgraph-platform/autogen-integration",
                       "langgraph-platform/use-stream-react",
                       "langgraph-platform/generative-ui-react"
->>>>>>> c154414f
-                    ]
-                  }
-                ]
-              },
-              {
-                "tab": "Deploy",
-                "groups": [
-                  {
-                    "group": "Overview",
-                    "pages": [
-                      "langgraph-platform/deployment-options",
-                      "langgraph-platform/cloud",
-                      "langgraph-platform/hybrid",
-                      "langgraph-platform/self-hosted"
-                    ]
-                  },
-                  {
-                    "group": "Guides for deployment",
-                    "pages": [
-                      "langgraph-platform/deploy-to-cloud",
-                      "langgraph-platform/deploy-hybrid",
-                      "langgraph-platform/deploy-self-hosted-full-platform",
-                      "langgraph-platform/deploy-data-plane-only",
-                      "langgraph-platform/use-remote-graph"
-                    ]
-                  },
-                  {
-                    "group": "Configure your application for deployment",
-                    "pages": [
-                      "langgraph-platform/setup-app-requirements-txt",
-                      "langgraph-platform/setup-pyproject",
-                      "langgraph-platform/setup-javascript",
-                      "langgraph-platform/custom-docker",
-                      "langgraph-platform/graph-rebuild",
-                      "langgraph-platform/langgraph-cli",
-                      "langgraph-platform/sdk",
-                      "langgraph-platform/egress-metrics-metadata"
-                    ]
-                  }
-                ]
-              },
-              {
-                "tab": "Manage",
-                "groups": [
-                  {
-                    "group": "Authentication & access control",
-                    "pages": [
-                      "langgraph-platform/auth",
-                      "langgraph-platform/custom-auth",
-                      "langgraph-platform/set-up-custom-auth",
-                      "langgraph-platform/resource-auth",
-                      "langgraph-platform/add-auth-server",
-                      "langgraph-platform/openapi-security"
-                    ]
-                  },
-                  {
-                    "group": "Scalability & resilience",
-                    "pages": [
-                      "langgraph-platform/scalability-and-resilience"
-                    ]
-                  },
-                  {
-                    "group": "Server customization",
-                    "pages": [
-                      "langgraph-platform/custom-lifespan",
-                      "langgraph-platform/custom-middleware",
-                      "langgraph-platform/custom-routes"
-                    ]
-                  },
-                  {
-                    "group": "Data management",
-                    "pages": [
-                      "langgraph-platform/data-storage-and-privacy",
-                      "langgraph-platform/semantic-search",
-                      "langgraph-platform/configure-ttl"
-                    ]
-                  },
-                  {
-                    "group": "Tutorials",
-                    "pages": [
-                      "langgraph-platform/autogen-integration",
-                      "langgraph-platform/use-stream-react",
-                      "langgraph-platform/generative-ui-react"
-                    ]
-                  }
+                    ]
+                  }
+                ]
+              },
+              {
+                "group": "Server customization",
+                "pages": [
+                  "langgraph-platform/custom-lifespan",
+                  "langgraph-platform/custom-middleware",
+                  "langgraph-platform/custom-routes"
+                ]
+              },
+              {
+                "group": "Data management",
+                "pages": [
+                  "langgraph-platform/data-storage-and-privacy",
+                  "langgraph-platform/semantic-search",
+                  "langgraph-platform/configure-ttl"
                 ]
               },
               {
