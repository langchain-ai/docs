--- conflicted
+++ resolved
@@ -28,15 +28,6 @@
   "contextual": {
     "options": [
       "copy",
-<<<<<<< HEAD
-      "view",
-      {
-        "title": "llms.txt",
-        "description": "Open llms.txt for this site",
-        "icon": "file",
-        "href": "https://docs.langchain.com/llms.txt"
-      },
-=======
        "view",
         {
           "title": "llms.txt",
@@ -44,7 +35,6 @@
           "icon": "file",
           "href": "https://docs.langchain.com/llms.txt"
         },
->>>>>>> 9d28a64c
       "chatgpt",
       "claude"
     ]
@@ -54,16 +44,6 @@
       "tagId": "GTM-MBBX68ST"
     }
   },
-<<<<<<< HEAD
-  "scripts": [
-    "/hide-version-picker.js"
-  ],
-  "styles": [
-    "/hide-version-picker.css"
-  ],
-  "navigation": {
-    "versions": [
-=======
   "head": [
     "<link rel=\"stylesheet\" href=\"/style.css\">"
   ],
@@ -111,7 +91,14 @@
       "youtube": "https://www.youtube.com/@LangChain"
     }
   },
+    "scripts": [
+    "/hide-version-picker.js"
+  ],
+  "styles": [
+    "/hide-version-picker.css"
+  ],
   "navigation": {
+    "versions": [
     "global":  {
     "anchors": [
       {
@@ -122,7 +109,6 @@
     ]
   },
     "dropdowns": [
->>>>>>> 9d28a64c
       {
         "version": "Python",
         "dropdowns": [
@@ -825,23 +811,6 @@
                     ]
                   }
                 ]
-<<<<<<< HEAD
-=======
-              },
-              {
-                "group": "LangGraph Studio",
-                "pages": [
-                  "langgraph-platform/langgraph-studio",
-                  "langgraph-platform/invoke-studio",
-                  "langgraph-platform/manage-assistants-studio",
-                  "langgraph-platform/threads-studio",
-                  "langgraph-platform/iterate-graph-studio",
-                  "langgraph-platform/run-evals-studio",
-                  "langgraph-platform/clone-traces-studio",
-                  "langgraph-platform/datasets-studio",
-                  "langgraph-platform/troubleshooting-studio"
-                ]
->>>>>>> 9d28a64c
               }
             ]
           },
@@ -886,7 +855,6 @@
                 ]
               },
               {
-<<<<<<< HEAD
                 "tab": "Build",
                 "groups": [
                   {
@@ -995,45 +963,6 @@
                       "langgraph-platform/egress-metrics-metadata"
                     ]
                   }
-=======
-                "group": "Guides for deployment",
-                "pages": [
-                  "langgraph-platform/deploy-to-cloud",
-                  "langgraph-platform/deploy-hybrid",
-                  "langgraph-platform/deploy-self-hosted-full-platform",
-                  "langgraph-platform/deploy-standalone-server",
-                  "langgraph-platform/use-remote-graph"
-                ]
-              },
-              {
-                "group": "Configure your application for deployment",
-                "pages": [
-                  "langgraph-platform/setup-app-requirements-txt",
-                  "langgraph-platform/setup-pyproject",
-                  "langgraph-platform/setup-javascript",
-                  "langgraph-platform/custom-docker",
-                  "langgraph-platform/graph-rebuild",
-                  "langgraph-platform/langgraph-cli",
-                  "langgraph-platform/sdk",
-                  "langgraph-platform/egress-metrics-metadata"
-                ]
-              }
-            ]
-          },
-          {
-            "tab": "Manage",
-            "groups": [
-
-              {
-                "group": "Authentication & access control",
-                "pages": [
-                  "langgraph-platform/auth",
-                  "langgraph-platform/custom-auth",
-                  "langgraph-platform/set-up-custom-auth",
-                  "langgraph-platform/resource-auth",
-                  "langgraph-platform/add-auth-server",
-                  "langgraph-platform/openapi-security"
->>>>>>> 9d28a64c
                 ]
               },
               {
@@ -1082,8 +1011,6 @@
                   }
                 ]
               },
-<<<<<<< HEAD
-=======
               {
                 "group": "Server customization",
                 "pages": [
@@ -1100,7 +1027,6 @@
                   "langgraph-platform/configure-ttl"
                 ]
               },
->>>>>>> 9d28a64c
               {
                 "tab": "Reference",
                 "pages": [
